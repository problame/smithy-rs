--- conflicted
+++ resolved
@@ -107,22 +107,14 @@
                             rustTemplate("#{S3_EXPRESS_SCHEME_ID}", *codegenScope)
                         },
                         writable {
-<<<<<<< HEAD
                             rustTemplate(
                                 """
-                                #{SharedIdentityResolver}::new_with_cache_location(
-                                        #{DefaultS3ExpressIdentityProvider}::builder()
-                                            .time_source(${section.serviceConfigName}.time_source().unwrap_or_default())
-
-                                            .build(),
-                                        #{IdentityCacheLocation}::IdentityResolver,
-                                )
+                                #{DefaultS3ExpressIdentityProvider}::builder()
+                                    .time_source(${section.serviceConfigName}.time_source().unwrap_or_default())
+                                    .build()
                                 """,
                                 *codegenScope,
                             )
-=======
-                            rustTemplate("#{DefaultS3ExpressIdentityProvider}::builder().build()", *codegenScope)
->>>>>>> d2354bd5
                         },
                     )
                 }
