/*
 * Copyright Amazon.com, Inc. or its affiliates. All Rights Reserved.
 * SPDX-License-Identifier: Apache-2.0
 */

package software.amazon.smithy.rustsdk

import software.amazon.smithy.rust.codegen.client.smithy.ClientCodegenContext
import software.amazon.smithy.rust.codegen.client.smithy.customize.ClientCodegenDecorator
import software.amazon.smithy.rust.codegen.core.rustlang.CargoDependency
import software.amazon.smithy.rust.codegen.core.rustlang.CargoDependency.Companion.AsyncStd
import software.amazon.smithy.rust.codegen.core.rustlang.CargoDependency.Companion.AsyncStream
import software.amazon.smithy.rust.codegen.core.rustlang.CargoDependency.Companion.BytesUtils
import software.amazon.smithy.rust.codegen.core.rustlang.CargoDependency.Companion.Criterion
import software.amazon.smithy.rust.codegen.core.rustlang.CargoDependency.Companion.FastRand
import software.amazon.smithy.rust.codegen.core.rustlang.CargoDependency.Companion.FuturesCore
import software.amazon.smithy.rust.codegen.core.rustlang.CargoDependency.Companion.FuturesUtil
import software.amazon.smithy.rust.codegen.core.rustlang.CargoDependency.Companion.HdrHistogram
import software.amazon.smithy.rust.codegen.core.rustlang.CargoDependency.Companion.Hound
import software.amazon.smithy.rust.codegen.core.rustlang.CargoDependency.Companion.SerdeJson
import software.amazon.smithy.rust.codegen.core.rustlang.CargoDependency.Companion.Smol
import software.amazon.smithy.rust.codegen.core.rustlang.CargoDependency.Companion.TempFile
import software.amazon.smithy.rust.codegen.core.rustlang.CargoDependency.Companion.Tokio
import software.amazon.smithy.rust.codegen.core.rustlang.CargoDependency.Companion.Tracing
import software.amazon.smithy.rust.codegen.core.rustlang.CargoDependency.Companion.TracingAppender
import software.amazon.smithy.rust.codegen.core.rustlang.CargoDependency.Companion.TracingSubscriber
import software.amazon.smithy.rust.codegen.core.rustlang.CargoDependency.Companion.TracingTest
import software.amazon.smithy.rust.codegen.core.rustlang.DependencyScope
import software.amazon.smithy.rust.codegen.core.rustlang.Writable
import software.amazon.smithy.rust.codegen.core.rustlang.writable
import software.amazon.smithy.rust.codegen.core.smithy.generators.LibRsCustomization
import software.amazon.smithy.rust.codegen.core.smithy.generators.LibRsSection
import software.amazon.smithy.rust.codegen.core.testutil.testDependenciesOnly
import java.nio.file.Files
import java.nio.file.Paths
import kotlin.io.path.absolute

class IntegrationTestDecorator : ClientCodegenDecorator {
    override val name: String = "IntegrationTest"
    override val order: Byte = 0

    override fun libRsCustomizations(
        codegenContext: ClientCodegenContext,
        baseCustomizations: List<LibRsCustomization>,
    ): List<LibRsCustomization> {
        val integrationTestPath = Paths.get(SdkSettings.from(codegenContext.settings).integrationTestPath)
        check(Files.exists(integrationTestPath)) {
            "Failed to find the AWS SDK integration tests (${integrationTestPath.absolute()}). Make sure the integration test path is configured " +
                "correctly in the smithy-build.json."
        }

        val moduleName = codegenContext.moduleName.substring("aws-sdk-".length)
        val testPackagePath = integrationTestPath.resolve(moduleName)
        return if (Files.exists(testPackagePath) && Files.exists(testPackagePath.resolve("Cargo.toml"))) {
            val hasTests = Files.exists(testPackagePath.resolve("tests"))
            val hasBenches = Files.exists(testPackagePath.resolve("benches"))
            baseCustomizations + IntegrationTestDependencies(
                codegenContext,
                moduleName,
                hasTests,
                hasBenches,
            )
        } else {
            baseCustomizations
        }
    }
}

class IntegrationTestDependencies(
    private val codegenContext: ClientCodegenContext,
    private val moduleName: String,
    private val hasTests: Boolean,
    private val hasBenches: Boolean,
) : LibRsCustomization() {
    override fun section(section: LibRsSection) = when (section) {
        is LibRsSection.Body -> testDependenciesOnly {
            if (hasTests) {
                val smithyClient = CargoDependency.smithyClient(codegenContext.runtimeConfig)
                    .copy(features = setOf("test-util"), scope = DependencyScope.Dev)
                addDependency(smithyClient)
                addDependency(CargoDependency.smithyProtocolTestHelpers(codegenContext.runtimeConfig))
                addDependency(SerdeJson)
                addDependency(Tokio)
                addDependency(FuturesUtil)
                addDependency(Tracing.toDevDependency())
                addDependency(TracingSubscriber)
            }
            if (hasBenches) {
                addDependency(Criterion)
            }
            for (serviceSpecific in serviceSpecificCustomizations()) {
                serviceSpecific.section(section)(this)
            }
        }

        else -> emptySection
    }

    private fun serviceSpecificCustomizations(): List<LibRsCustomization> = when (moduleName) {
        "transcribestreaming" -> listOf(TranscribeTestDependencies())
        "s3" -> listOf(S3TestDependencies(codegenContext))
        else -> emptyList()
    }
}

class TranscribeTestDependencies : LibRsCustomization() {
    override fun section(section: LibRsSection): Writable =
        writable {
            addDependency(AsyncStream)
            addDependency(FuturesCore)
            addDependency(Hound)
        }
}

class S3TestDependencies(private val codegenContext: ClientCodegenContext) : LibRsCustomization() {
    override fun section(section: LibRsSection): Writable =
        writable {
            addDependency(AsyncStd)
            addDependency(BytesUtils.toDevDependency())
            addDependency(FastRand.toDevDependency())
            addDependency(HdrHistogram)
            addDependency(Smol)
            addDependency(TempFile)
            addDependency(TracingAppender)
            addDependency(TracingTest)

            // TODO(enableNewSmithyRuntime): These additional dependencies may not be needed anymore when removing this flag
            // depending on if the sra-test is kept around or not.
<<<<<<< HEAD
            if (codegenContext.settings.codegenConfig.enableNewSmithyRuntime) {
=======
            if (codegenContext.smithyRuntimeMode.generateOrchestrator) {
>>>>>>> a514793f
                addDependency(CargoDependency.smithyRuntime(codegenContext.runtimeConfig).toDevDependency())
                addDependency(CargoDependency.smithyRuntimeApi(codegenContext.runtimeConfig).toDevDependency())
            }
        }
}<|MERGE_RESOLUTION|>--- conflicted
+++ resolved
@@ -126,11 +126,7 @@
 
             // TODO(enableNewSmithyRuntime): These additional dependencies may not be needed anymore when removing this flag
             // depending on if the sra-test is kept around or not.
-<<<<<<< HEAD
-            if (codegenContext.settings.codegenConfig.enableNewSmithyRuntime) {
-=======
             if (codegenContext.smithyRuntimeMode.generateOrchestrator) {
->>>>>>> a514793f
                 addDependency(CargoDependency.smithyRuntime(codegenContext.runtimeConfig).toDevDependency())
                 addDependency(CargoDependency.smithyRuntimeApi(codegenContext.runtimeConfig).toDevDependency())
             }
