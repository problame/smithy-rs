/*
 * Copyright Amazon.com, Inc. or its affiliates. All Rights Reserved.
 * SPDX-License-Identifier: Apache-2.0
 */

use crate::date_time::{format_date, format_date_time};
use crate::http_request::error::CanonicalRequestError;
use crate::http_request::settings::SessionTokenMode;
use crate::http_request::settings::UriPathNormalizationMode;
use crate::http_request::sign::SignableRequest;
use crate::http_request::uri_path_normalization::normalize_uri_path;
use crate::http_request::url_escape::percent_encode_path;
use crate::http_request::{PayloadChecksumKind, SignableBody, SignatureLocation, SigningParams};
use crate::http_request::{PercentEncodingMode, SigningSettings};
use crate::sign::v4::sha256_hex_string;
use crate::SignatureVersion;
use aws_smithy_http::query_writer::QueryWriter;
use http0::header::{AsHeaderName, HeaderName, HOST};
use http0::{HeaderMap, HeaderValue, Uri};
use std::borrow::Cow;
use std::cmp::Ordering;
use std::convert::TryFrom;
use std::fmt;
use std::str::FromStr;
use std::time::SystemTime;

#[cfg(feature = "sigv4a")]
pub(crate) mod sigv4a;

pub(crate) mod header {
    pub(crate) const X_AMZ_CONTENT_SHA_256: &str = "x-amz-content-sha256";
    pub(crate) const X_AMZ_DATE: &str = "x-amz-date";
    pub(crate) const X_AMZ_SECURITY_TOKEN: &str = "x-amz-security-token";
    pub(crate) const X_AMZ_USER_AGENT: &str = "x-amz-user-agent";
}

pub(crate) mod param {
    pub(crate) const X_AMZ_ALGORITHM: &str = "X-Amz-Algorithm";
    pub(crate) const X_AMZ_CREDENTIAL: &str = "X-Amz-Credential";
    pub(crate) const X_AMZ_DATE: &str = "X-Amz-Date";
    pub(crate) const X_AMZ_EXPIRES: &str = "X-Amz-Expires";
    pub(crate) const X_AMZ_SECURITY_TOKEN: &str = "X-Amz-Security-Token";
    pub(crate) const X_AMZ_SIGNED_HEADERS: &str = "X-Amz-SignedHeaders";
    pub(crate) const X_AMZ_SIGNATURE: &str = "X-Amz-Signature";
}

pub(crate) const HMAC_256: &str = "AWS4-HMAC-SHA256";

const UNSIGNED_PAYLOAD: &str = "UNSIGNED-PAYLOAD";
const STREAMING_UNSIGNED_PAYLOAD_TRAILER: &str = "STREAMING-UNSIGNED-PAYLOAD-TRAILER";

#[derive(Debug, PartialEq)]
pub(crate) struct HeaderValues<'a> {
    pub(crate) content_sha256: Cow<'a, str>,
    pub(crate) date_time: String,
    pub(crate) security_token: Option<&'a str>,
    pub(crate) signed_headers: SignedHeaders,
    #[cfg(feature = "sigv4a")]
    pub(crate) region_set: Option<&'a str>,
}

#[derive(Debug, PartialEq)]
pub(crate) struct QueryParamValues<'a> {
    pub(crate) algorithm: &'static str,
    pub(crate) content_sha256: Cow<'a, str>,
    pub(crate) credential: String,
    pub(crate) date_time: String,
    pub(crate) expires: String,
    pub(crate) security_token: Option<&'a str>,
    pub(crate) signed_headers: SignedHeaders,
    #[cfg(feature = "sigv4a")]
    pub(crate) region_set: Option<&'a str>,
}

#[derive(Debug, PartialEq)]
pub(crate) enum SignatureValues<'a> {
    Headers(HeaderValues<'a>),
    QueryParams(QueryParamValues<'a>),
}

impl<'a> SignatureValues<'a> {
    pub(crate) fn signed_headers(&self) -> &SignedHeaders {
        match self {
            SignatureValues::Headers(values) => &values.signed_headers,
            SignatureValues::QueryParams(values) => &values.signed_headers,
        }
    }

    fn content_sha256(&self) -> &str {
        match self {
            SignatureValues::Headers(values) => &values.content_sha256,
            SignatureValues::QueryParams(values) => &values.content_sha256,
        }
    }

    pub(crate) fn as_headers(&self) -> Option<&HeaderValues<'_>> {
        match self {
            SignatureValues::Headers(values) => Some(values),
            _ => None,
        }
    }

    pub(crate) fn into_query_params(self) -> Result<QueryParamValues<'a>, Self> {
        match self {
            SignatureValues::QueryParams(values) => Ok(values),
            _ => Err(self),
        }
    }
}

#[derive(Debug, PartialEq)]
pub(crate) struct CanonicalRequest<'a> {
    pub(crate) method: &'a str,
    pub(crate) path: Cow<'a, str>,
    pub(crate) params: Option<String>,
    pub(crate) headers: HeaderMap,
    pub(crate) values: SignatureValues<'a>,
}

impl<'a> CanonicalRequest<'a> {
    /// Construct a CanonicalRequest from a [`SignableRequest`] and [`SigningParams`].
    ///
    /// The returned canonical request includes information required for signing as well
    /// as query parameters or header values that go along with the signature in a request.
    ///
    /// ## Behavior
    ///
    /// There are several settings which alter signing behavior:
    /// - If a `security_token` is provided as part of the credentials it will be included in the signed headers
    /// - If `settings.percent_encoding_mode` specifies double encoding, `%` in the URL will be re-encoded as `%25`
    /// - If `settings.payload_checksum_kind` is XAmzSha256, add a x-amz-content-sha256 with the body
    ///   checksum. This is the same checksum used as the "payload_hash" in the canonical request
    /// - If `settings.session_token_mode` specifies X-Amz-Security-Token to be
    ///   included before calculating the signature, add it, otherwise omit it.
    /// - `settings.signature_location` determines where the signature will be placed in a request,
    ///   and also alters the kinds of signing values that go along with it in the request.
    pub(crate) fn from<'b>(
        req: &'b SignableRequest<'b>,
        params: &'b SigningParams<'b>,
    ) -> Result<CanonicalRequest<'b>, CanonicalRequestError> {
        let creds = params
            .credentials()
            .map_err(|_| CanonicalRequestError::unsupported_identity_type())?;
        // Path encoding: if specified, re-encode % as %25
        // Set method and path into CanonicalRequest
        let path = req.uri().path();
        let path = match params.settings().uri_path_normalization_mode {
            UriPathNormalizationMode::Enabled => normalize_uri_path(path),
            UriPathNormalizationMode::Disabled => Cow::Borrowed(path),
        };
        let path = match params.settings().percent_encoding_mode {
            // The string is already URI encoded, we don't need to encode everything again, just `%`
            PercentEncodingMode::Double => Cow::Owned(percent_encode_path(&path)),
            PercentEncodingMode::Single => path,
        };
        let payload_hash = Self::payload_hash(req.body());

        let date_time = format_date_time(*params.time());
        let (signed_headers, canonical_headers) =
            Self::headers(req, params, &payload_hash, &date_time)?;
        let signed_headers = SignedHeaders::new(signed_headers);

        let security_token = match params.settings().session_token_mode {
            SessionTokenMode::Include => creds.session_token(),
            SessionTokenMode::Exclude => None,
        };

        let values = match params.settings().signature_location {
            SignatureLocation::Headers => SignatureValues::Headers(HeaderValues {
                content_sha256: payload_hash,
                date_time,
                security_token,
                signed_headers,
                #[cfg(feature = "sigv4a")]
                region_set: params.region_set(),
            }),
            SignatureLocation::QueryParams => {
                let credential = match params {
                    SigningParams::V4(params) => {
                        format!(
                            "{}/{}/{}/{}/aws4_request",
                            creds.access_key_id(),
                            format_date(params.time),
                            params.region,
                            params.name,
                        )
                    }
                    #[cfg(feature = "sigv4a")]
                    SigningParams::V4a(params) => {
                        format!(
                            "{}/{}/{}/aws4_request",
                            creds.access_key_id(),
                            format_date(params.time),
                            params.name,
                        )
                    }
                };

                SignatureValues::QueryParams(QueryParamValues {
                    algorithm: params.algorithm(),
                    content_sha256: payload_hash,
                    credential,
                    date_time,
                    expires: params
                        .settings()
                        .expires_in
                        .expect("presigning requires expires_in")
                        .as_secs()
                        .to_string(),
                    security_token,
                    signed_headers,
                    #[cfg(feature = "sigv4a")]
                    region_set: params.region_set(),
                })
            }
        };

        let creq = CanonicalRequest {
            method: req.method(),
            path,
            params: Self::params(req.uri(), &values, params.settings()),
            headers: canonical_headers,
            values,
        };
        Ok(creq)
    }

    fn headers(
        req: &SignableRequest<'_>,
        params: &SigningParams<'_>,
        payload_hash: &str,
        date_time: &str,
    ) -> Result<(Vec<CanonicalHeaderName>, HeaderMap), CanonicalRequestError> {
        // Header computation:
        // The canonical request will include headers not present in the input. We need to clone and
        // normalize the headers from the original request and add:
        // - host
        // - x-amz-date
        // - x-amz-security-token (if provided)
        // - x-amz-content-sha256 (if requested by signing settings)
        let mut canonical_headers = HeaderMap::with_capacity(req.headers().len());
        for (name, value) in req.headers().iter() {
            // Header names and values need to be normalized according to Step 4 of https://docs.aws.amazon.com/general/latest/gr/sigv4-create-canonical-request.html
            // Using append instead of insert means this will not clobber headers that have the same lowercased name
            canonical_headers.append(
                HeaderName::from_str(&name.to_lowercase())?,
                normalize_header_value(value)?,
            );
        }

        Self::insert_host_header(&mut canonical_headers, req.uri());

        let token_header_name = params
            .settings()
            .session_token_name_override
            .unwrap_or(header::X_AMZ_SECURITY_TOKEN);

        if params.settings().signature_location == SignatureLocation::Headers {
            let creds = params
                .credentials()
                .map_err(|_| CanonicalRequestError::unsupported_identity_type())?;
            Self::insert_date_header(&mut canonical_headers, date_time);

            if let Some(security_token) = creds.session_token() {
                let mut sec_header = HeaderValue::from_str(security_token)?;
                sec_header.set_sensitive(true);
                canonical_headers.insert(token_header_name, sec_header);
            }

            if params.settings().payload_checksum_kind == PayloadChecksumKind::XAmzSha256 {
                let header = HeaderValue::from_str(payload_hash)?;
                canonical_headers.insert(header::X_AMZ_CONTENT_SHA_256, header);
            }

            #[cfg(feature = "sigv4a")]
            if let Some(region_set) = params.region_set() {
                let header = HeaderValue::from_str(region_set)?;
                canonical_headers.insert(sigv4a::header::X_AMZ_REGION_SET, header);
            }
        }

        let mut signed_headers = Vec::with_capacity(canonical_headers.len());
        for name in canonical_headers.keys() {
            if let Some(excluded_headers) = params.settings().excluded_headers.as_ref() {
                if excluded_headers.iter().any(|it| name.as_str() == it) {
                    continue;
                }
            }

            if params.settings().session_token_mode == SessionTokenMode::Exclude
                && name == HeaderName::from_static(token_header_name)
            {
                continue;
            }

            if params.settings().signature_location == SignatureLocation::QueryParams {
                // The X-Amz-User-Agent header should not be signed if this is for a presigned URL
                if name == HeaderName::from_static(header::X_AMZ_USER_AGENT) {
                    continue;
                }
            }
            signed_headers.push(CanonicalHeaderName(name.clone()));
        }

        Ok((signed_headers, canonical_headers))
    }

    fn payload_hash<'b>(body: &'b SignableBody<'b>) -> Cow<'b, str> {
        // Payload hash computation
        //
        // Based on the input body, set the payload_hash of the canonical request:
        // Either:
        // - compute a hash
        // - use the precomputed hash
        // - use `UnsignedPayload`
        // - use `UnsignedPayload` for streaming requests
        // - use `StreamingUnsignedPayloadTrailer` for streaming requests with trailers
        match body {
            SignableBody::Bytes(data) => Cow::Owned(sha256_hex_string(data)),
            SignableBody::Precomputed(digest) => Cow::Borrowed(digest.as_str()),
            SignableBody::UnsignedPayload => Cow::Borrowed(UNSIGNED_PAYLOAD),
            SignableBody::StreamingUnsignedPayloadTrailer => {
                Cow::Borrowed(STREAMING_UNSIGNED_PAYLOAD_TRAILER)
            }
        }
    }

    fn params(
        uri: &Uri,
        values: &SignatureValues<'_>,
        settings: &SigningSettings,
    ) -> Option<String> {
        let mut params: Vec<(Cow<'_, str>, Cow<'_, str>)> =
            form_urlencoded::parse(uri.query().unwrap_or_default().as_bytes()).collect();
        fn add_param<'a>(params: &mut Vec<(Cow<'a, str>, Cow<'a, str>)>, k: &'a str, v: &'a str) {
            params.push((Cow::Borrowed(k), Cow::Borrowed(v)));
        }

        if let SignatureValues::QueryParams(values) = values {
            add_param(&mut params, param::X_AMZ_DATE, &values.date_time);
            add_param(&mut params, param::X_AMZ_EXPIRES, &values.expires);

            #[cfg(feature = "sigv4a")]
            if let Some(regions) = values.region_set {
                add_param(&mut params, sigv4a::param::X_AMZ_REGION_SET, regions);
            }

            add_param(&mut params, param::X_AMZ_ALGORITHM, values.algorithm);
            add_param(&mut params, param::X_AMZ_CREDENTIAL, &values.credential);
            add_param(
                &mut params,
                param::X_AMZ_SIGNED_HEADERS,
                values.signed_headers.as_str(),
            );

            if let Some(security_token) = values.security_token {
<<<<<<< HEAD
                if !settings.param_excluded(param::X_AMZ_SECURITY_TOKEN) {
                    add_param(&mut params, param::X_AMZ_SECURITY_TOKEN, security_token);
                }
=======
                add_param(
                    &mut params,
                    settings
                        .session_token_name_override
                        .unwrap_or(param::X_AMZ_SECURITY_TOKEN),
                    security_token,
                );
>>>>>>> 57c95aad
            }
        }
        // Sort by param name, and then by param value
        params.sort();

        let mut query = QueryWriter::new(uri);
        query.clear_params();
        for (key, value) in params {
            query.insert(&key, &value);
        }

        let query = query.build_query();
        if query.is_empty() {
            None
        } else {
            Some(query)
        }
    }

    fn insert_host_header(
        canonical_headers: &mut HeaderMap<HeaderValue>,
        uri: &Uri,
    ) -> HeaderValue {
        match canonical_headers.get(&HOST) {
            Some(header) => header.clone(),
            None => {
                let authority = uri
                    .authority()
                    .expect("request uri authority must be set for signing");
                let header = HeaderValue::try_from(authority.as_str())
                    .expect("endpoint must contain valid header characters");
                canonical_headers.insert(HOST, header.clone());
                header
            }
        }
    }

    fn insert_date_header(
        canonical_headers: &mut HeaderMap<HeaderValue>,
        date_time: &str,
    ) -> HeaderValue {
        let x_amz_date = HeaderName::from_static(header::X_AMZ_DATE);
        let date_header = HeaderValue::try_from(date_time).expect("date is valid header value");
        canonical_headers.insert(x_amz_date, date_header.clone());
        date_header
    }

    fn header_values_for(&self, key: impl AsHeaderName) -> String {
        let values: Vec<&str> = self
            .headers
            .get_all(key)
            .into_iter()
            .map(|value| {
                std::str::from_utf8(value.as_bytes())
                    .expect("SDK request header values are valid UTF-8")
            })
            .collect();
        values.join(",")
    }
}

impl<'a> fmt::Display for CanonicalRequest<'a> {
    fn fmt(&self, f: &mut fmt::Formatter<'_>) -> fmt::Result {
        writeln!(f, "{}", self.method)?;
        writeln!(f, "{}", self.path)?;
        writeln!(f, "{}", self.params.as_deref().unwrap_or(""))?;
        // write out _all_ the headers
        for header in &self.values.signed_headers().headers {
            write!(f, "{}:", header.0.as_str())?;
            writeln!(f, "{}", self.header_values_for(&header.0))?;
        }
        writeln!(f)?;
        // write out the signed headers
        writeln!(f, "{}", self.values.signed_headers().as_str())?;
        write!(f, "{}", self.values.content_sha256())?;
        Ok(())
    }
}

/// Removes excess spaces before and after a given byte string, and converts multiple sequential
/// spaces to a single space e.g. "  Some  example   text  " -> "Some example text".
///
/// This function ONLY affects spaces and not other kinds of whitespace.
fn trim_all(text: &str) -> Cow<'_, str> {
    let text = text.trim_matches(' ');
    let requires_filter = text
        .chars()
        .zip(text.chars().skip(1))
        .any(|(a, b)| a == ' ' && b == ' ');
    if !requires_filter {
        Cow::Borrowed(text)
    } else {
        // The normal trim function will trim non-breaking spaces and other various whitespace chars.
        // S3 ONLY trims spaces so we use trim_matches to trim spaces only
        Cow::Owned(
            text.chars()
                // Filter out consecutive spaces
                .zip(text.chars().skip(1).chain(std::iter::once('!')))
                .filter(|(a, b)| *a != ' ' || *b != ' ')
                .map(|(a, _)| a)
                .collect(),
        )
    }
}

/// Works just like [trim_all] but acts on HeaderValues instead of bytes.
/// Will ensure that the underlying bytes are valid UTF-8.
fn normalize_header_value(header_value: &str) -> Result<HeaderValue, CanonicalRequestError> {
    let trimmed_value = trim_all(header_value);
    HeaderValue::from_str(&trimmed_value).map_err(CanonicalRequestError::from)
}

#[derive(Debug, PartialEq, Default)]
pub(crate) struct SignedHeaders {
    headers: Vec<CanonicalHeaderName>,
    formatted: String,
}

impl SignedHeaders {
    fn new(mut headers: Vec<CanonicalHeaderName>) -> Self {
        headers.sort();
        let formatted = Self::fmt(&headers);
        SignedHeaders { headers, formatted }
    }

    fn fmt(headers: &[CanonicalHeaderName]) -> String {
        let mut value = String::new();
        let mut iter = headers.iter().peekable();
        while let Some(next) = iter.next() {
            value += next.0.as_str();
            if iter.peek().is_some() {
                value.push(';');
            }
        }
        value
    }

    pub(crate) fn as_str(&self) -> &str {
        &self.formatted
    }
}

impl fmt::Display for SignedHeaders {
    fn fmt(&self, f: &mut fmt::Formatter<'_>) -> fmt::Result {
        write!(f, "{}", self.formatted)
    }
}

#[derive(Debug, PartialEq, Eq, Clone)]
struct CanonicalHeaderName(HeaderName);

impl PartialOrd for CanonicalHeaderName {
    fn partial_cmp(&self, other: &Self) -> Option<Ordering> {
        Some(self.cmp(other))
    }
}

impl Ord for CanonicalHeaderName {
    fn cmp(&self, other: &Self) -> Ordering {
        self.0.as_str().cmp(other.0.as_str())
    }
}

#[derive(PartialEq, Debug, Clone)]
pub(crate) struct SigningScope<'a> {
    pub(crate) time: SystemTime,
    pub(crate) region: &'a str,
    pub(crate) service: &'a str,
}

impl<'a> SigningScope<'a> {
    pub(crate) fn v4a_display(&self) -> String {
        format!("{}/{}/aws4_request", format_date(self.time), self.service)
    }
}

impl<'a> fmt::Display for SigningScope<'a> {
    fn fmt(&self, f: &mut fmt::Formatter<'_>) -> fmt::Result {
        write!(
            f,
            "{}/{}/{}/aws4_request",
            format_date(self.time),
            self.region,
            self.service
        )
    }
}

#[derive(PartialEq, Debug, Clone)]
pub(crate) struct StringToSign<'a> {
    pub(crate) algorithm: &'static str,
    pub(crate) scope: SigningScope<'a>,
    pub(crate) time: SystemTime,
    pub(crate) region: &'a str,
    pub(crate) service: &'a str,
    pub(crate) hashed_creq: &'a str,
    signature_version: SignatureVersion,
}

impl<'a> StringToSign<'a> {
    pub(crate) fn new_v4(
        time: SystemTime,
        region: &'a str,
        service: &'a str,
        hashed_creq: &'a str,
    ) -> Self {
        let scope = SigningScope {
            time,
            region,
            service,
        };
        Self {
            algorithm: HMAC_256,
            scope,
            time,
            region,
            service,
            hashed_creq,
            signature_version: SignatureVersion::V4,
        }
    }

    #[cfg(feature = "sigv4a")]
    pub(crate) fn new_v4a(
        time: SystemTime,
        region_set: &'a str,
        service: &'a str,
        hashed_creq: &'a str,
    ) -> Self {
        use crate::sign::v4a::ECDSA_256;

        let scope = SigningScope {
            time,
            region: region_set,
            service,
        };
        Self {
            algorithm: ECDSA_256,
            scope,
            time,
            region: region_set,
            service,
            hashed_creq,
            signature_version: SignatureVersion::V4a,
        }
    }
}

impl<'a> fmt::Display for StringToSign<'a> {
    fn fmt(&self, f: &mut fmt::Formatter<'_>) -> fmt::Result {
        write!(
            f,
            "{}\n{}\n{}\n{}",
            self.algorithm,
            format_date_time(self.time),
            match self.signature_version {
                SignatureVersion::V4 => self.scope.to_string(),
                SignatureVersion::V4a => self.scope.v4a_display(),
            },
            self.hashed_creq
        )
    }
}

#[cfg(test)]
mod tests {
    use crate::date_time::test_parsers::parse_date_time;
    use crate::http_request::canonical_request::{
        normalize_header_value, trim_all, CanonicalRequest, SigningScope, StringToSign,
    };
    use crate::http_request::test;
    use crate::http_request::{
        PayloadChecksumKind, SessionTokenMode, SignableBody, SignableRequest, SignatureLocation,
        SigningParams, SigningSettings,
    };
    use crate::sign::v4;
    use crate::sign::v4::sha256_hex_string;
    use aws_credential_types::Credentials;
    use aws_smithy_http::query_writer::QueryWriter;
    use aws_smithy_runtime_api::client::identity::Identity;
    use http0::{HeaderValue, Uri};
    use pretty_assertions::assert_eq;
    use proptest::{prelude::*, proptest};
    use std::borrow::Cow;
    use std::time::Duration;

    fn signing_params(identity: &Identity, settings: SigningSettings) -> SigningParams<'_> {
        v4::signing_params::Builder::default()
            .identity(identity)
            .region("test-region")
            .name("testservicename")
            .time(parse_date_time("20210511T154045Z").unwrap())
            .settings(settings)
            .build()
            .unwrap()
            .into()
    }

    #[test]
    fn test_repeated_header() {
        let mut req = test::v4::test_request("get-vanilla-query-order-key-case");
        req.headers.push((
            "x-amz-object-attributes".to_string(),
            "Checksum".to_string(),
        ));
        req.headers.push((
            "x-amz-object-attributes".to_string(),
            "ObjectSize".to_string(),
        ));
        let req = SignableRequest::from(&req);
        let settings = SigningSettings {
            payload_checksum_kind: PayloadChecksumKind::XAmzSha256,
            session_token_mode: SessionTokenMode::Exclude,
            ..Default::default()
        };
        let identity = Credentials::for_tests().into();
        let signing_params = signing_params(&identity, settings);
        let creq = CanonicalRequest::from(&req, &signing_params).unwrap();

        assert_eq!(
            creq.values.signed_headers().to_string(),
            "host;x-amz-content-sha256;x-amz-date;x-amz-object-attributes"
        );
        assert_eq!(
            creq.header_values_for("x-amz-object-attributes"),
            "Checksum,ObjectSize",
        );
    }

    #[test]
    fn test_set_xamz_sha_256() {
        let req = test::v4::test_request("get-vanilla-query-order-key-case");
        let req = SignableRequest::from(&req);
        let settings = SigningSettings {
            payload_checksum_kind: PayloadChecksumKind::XAmzSha256,
            session_token_mode: SessionTokenMode::Exclude,
            ..Default::default()
        };
        let identity = Credentials::for_tests().into();
        let mut signing_params = signing_params(&identity, settings);
        let creq = CanonicalRequest::from(&req, &signing_params).unwrap();
        assert_eq!(
            creq.values.content_sha256(),
            "e3b0c44298fc1c149afbf4c8996fb92427ae41e4649b934ca495991b7852b855"
        );
        // assert that the sha256 header was added
        assert_eq!(
            creq.values.signed_headers().as_str(),
            "host;x-amz-content-sha256;x-amz-date"
        );

        signing_params.set_payload_checksum_kind(PayloadChecksumKind::NoHeader);
        let creq = CanonicalRequest::from(&req, &signing_params).unwrap();
        assert_eq!(creq.values.signed_headers().as_str(), "host;x-amz-date");
    }

    #[test]
    fn test_unsigned_payload() {
        let mut req = test::v4::test_request("get-vanilla-query-order-key-case");
        req.set_body(SignableBody::UnsignedPayload);
        let req: SignableRequest<'_> = SignableRequest::from(&req);

        let settings = SigningSettings {
            payload_checksum_kind: PayloadChecksumKind::XAmzSha256,
            ..Default::default()
        };
        let identity = Credentials::for_tests().into();
        let signing_params = signing_params(&identity, settings);
        let creq = CanonicalRequest::from(&req, &signing_params).unwrap();
        assert_eq!(creq.values.content_sha256(), "UNSIGNED-PAYLOAD");
        assert!(creq.to_string().ends_with("UNSIGNED-PAYLOAD"));
    }

    #[test]
    fn test_precomputed_payload() {
        let payload_hash = "44ce7dd67c959e0d3524ffac1771dfbba87d2b6b4b4e99e42034a8b803f8b072";
        let mut req = test::v4::test_request("get-vanilla-query-order-key-case");
        req.set_body(SignableBody::Precomputed(String::from(payload_hash)));
        let req = SignableRequest::from(&req);
        let settings = SigningSettings {
            payload_checksum_kind: PayloadChecksumKind::XAmzSha256,
            ..Default::default()
        };
        let identity = Credentials::for_tests().into();
        let signing_params = signing_params(&identity, settings);
        let creq = CanonicalRequest::from(&req, &signing_params).unwrap();
        assert_eq!(creq.values.content_sha256(), payload_hash);
        assert!(creq.to_string().ends_with(payload_hash));
    }

    #[test]
    fn test_generate_scope() {
        let expected = "20150830/us-east-1/iam/aws4_request\n";
        let scope = SigningScope {
            time: parse_date_time("20150830T123600Z").unwrap(),
            region: "us-east-1",
            service: "iam",
        };
        assert_eq!(format!("{}\n", scope), expected);
    }

    #[test]
    fn test_string_to_sign() {
        let time = parse_date_time("20150830T123600Z").unwrap();
        let creq = test::v4::test_canonical_request("get-vanilla-query-order-key-case");
        let expected_sts = test::v4::test_sts("get-vanilla-query-order-key-case");
        let encoded = sha256_hex_string(creq.as_bytes());

        let actual = StringToSign::new_v4(time, "us-east-1", "service", &encoded);
        assert_eq!(expected_sts, actual.to_string());
    }

    #[test]
    fn test_digest_of_canonical_request() {
        let creq = test::v4::test_canonical_request("get-vanilla-query-order-key-case");
        let expected = "816cd5b414d056048ba4f7c5386d6e0533120fb1fcfa93762cf0fc39e2cf19e0";
        let actual = sha256_hex_string(creq.as_bytes());
        assert_eq!(expected, actual);
    }

    #[test]
    fn test_double_url_encode_path() {
        let req = test::v4::test_request("double-encode-path");
        let req = SignableRequest::from(&req);
        let identity = Credentials::for_tests().into();
        let signing_params = signing_params(&identity, SigningSettings::default());
        let creq = CanonicalRequest::from(&req, &signing_params).unwrap();

        let expected = test::v4::test_canonical_request("double-encode-path");
        let actual = format!("{}", creq);
        assert_eq!(actual, expected);
    }

    #[test]
    fn test_double_url_encode() {
        let req = test::v4::test_request("double-url-encode");
        let req = SignableRequest::from(&req);
        let identity = Credentials::for_tests().into();
        let signing_params = signing_params(&identity, SigningSettings::default());
        let creq = CanonicalRequest::from(&req, &signing_params).unwrap();

        let expected = test::v4::test_canonical_request("double-url-encode");
        let actual = format!("{}", creq);
        assert_eq!(actual, expected);
    }

    #[test]
    fn test_tilde_in_uri() {
        let req = http0::Request::builder()
            .uri("https://s3.us-east-1.amazonaws.com/my-bucket?list-type=2&prefix=~objprefix&single&k=&unreserved=-_.~").body("").unwrap().into();
        let req = SignableRequest::from(&req);
        let identity = Credentials::for_tests().into();
        let signing_params = signing_params(&identity, SigningSettings::default());
        let creq = CanonicalRequest::from(&req, &signing_params).unwrap();
        assert_eq!(
            Some("k=&list-type=2&prefix=~objprefix&single=&unreserved=-_.~"),
            creq.params.as_deref(),
        );
    }

    #[test]
    fn test_signing_urls_with_percent_encoded_query_strings() {
        let all_printable_ascii_chars: String = (32u8..127).map(char::from).collect();
        let uri = Uri::from_static("https://s3.us-east-1.amazonaws.com/my-bucket");

        let mut query_writer = QueryWriter::new(&uri);
        query_writer.insert("list-type", "2");
        query_writer.insert("prefix", &all_printable_ascii_chars);

        let req = http0::Request::builder()
            .uri(query_writer.build_uri())
            .body("")
            .unwrap()
            .into();
        let req = SignableRequest::from(&req);
        let identity = Credentials::for_tests().into();
        let signing_params = signing_params(&identity, SigningSettings::default());
        let creq = CanonicalRequest::from(&req, &signing_params).unwrap();

        let expected = "list-type=2&prefix=%20%21%22%23%24%25%26%27%28%29%2A%2B%2C-.%2F0123456789%3A%3B%3C%3D%3E%3F%40ABCDEFGHIJKLMNOPQRSTUVWXYZ%5B%5C%5D%5E_%60abcdefghijklmnopqrstuvwxyz%7B%7C%7D~";
        let actual = creq.params.unwrap();
        assert_eq!(expected, actual);
    }

    #[test]
    fn test_omit_session_token() {
        let req = test::v4::test_request("get-vanilla-query-order-key-case");
        let req = SignableRequest::from(&req);
        let settings = SigningSettings {
            session_token_mode: SessionTokenMode::Include,
            ..Default::default()
        };
        let identity = Credentials::for_tests_with_session_token().into();
        let mut signing_params = signing_params(&identity, settings);

        let creq = CanonicalRequest::from(&req, &signing_params).unwrap();
        assert_eq!(
            creq.values.signed_headers().as_str(),
            "host;x-amz-date;x-amz-security-token"
        );
        assert_eq!(
            creq.headers.get("x-amz-security-token").unwrap(),
            "notarealsessiontoken"
        );

        signing_params.set_session_token_mode(SessionTokenMode::Exclude);
        let creq = CanonicalRequest::from(&req, &signing_params).unwrap();
        assert_eq!(
            creq.headers.get("x-amz-security-token").unwrap(),
            "notarealsessiontoken"
        );
        assert_eq!(creq.values.signed_headers().as_str(), "host;x-amz-date");
    }

    // It should exclude authorization, user-agent, x-amzn-trace-id headers from presigning
    #[test]
    fn non_presigning_header_exclusion() {
        let request = http0::Request::builder()
            .uri("https://some-endpoint.some-region.amazonaws.com")
            .header("authorization", "test-authorization")
            .header("content-type", "application/xml")
            .header("content-length", "0")
            .header("user-agent", "test-user-agent")
            .header("x-amzn-trace-id", "test-trace-id")
            .header("x-amz-user-agent", "test-user-agent")
            .body("")
            .unwrap()
            .into();
        let request = SignableRequest::from(&request);

        let settings = SigningSettings {
            signature_location: SignatureLocation::Headers,
            ..Default::default()
        };

        let identity = Credentials::for_tests().into();
        let signing_params = signing_params(&identity, settings);
        let canonical = CanonicalRequest::from(&request, &signing_params).unwrap();

        let values = canonical.values.as_headers().unwrap();
        assert_eq!(
            "content-length;content-type;host;x-amz-date;x-amz-user-agent",
            values.signed_headers.as_str()
        );
    }

    // It should exclude authorization, user-agent, x-amz-user-agent, x-amzn-trace-id headers from presigning
    #[test]
    fn presigning_header_exclusion() {
        let request = http0::Request::builder()
            .uri("https://some-endpoint.some-region.amazonaws.com")
            .header("authorization", "test-authorization")
            .header("content-type", "application/xml")
            .header("content-length", "0")
            .header("user-agent", "test-user-agent")
            .header("x-amzn-trace-id", "test-trace-id")
            .header("x-amz-user-agent", "test-user-agent")
            .body("")
            .unwrap()
            .into();
        let request = SignableRequest::from(&request);

        let settings = SigningSettings {
            signature_location: SignatureLocation::QueryParams,
            expires_in: Some(Duration::from_secs(30)),
            ..Default::default()
        };

        let identity = Credentials::for_tests().into();
        let signing_params = signing_params(&identity, settings);
        let canonical = CanonicalRequest::from(&request, &signing_params).unwrap();

        let values = canonical.values.into_query_params().unwrap();
        assert_eq!(
            "content-length;content-type;host",
            values.signed_headers.as_str()
        );
    }

    #[allow(clippy::ptr_arg)] // The proptest macro requires this arg to be a Vec instead of a slice.
    fn valid_input(input: &Vec<String>) -> bool {
        [
            "content-length".to_owned(),
            "content-type".to_owned(),
            "host".to_owned(),
        ]
        .iter()
        .all(|element| !input.contains(element))
    }

    proptest! {
        #[test]
        fn presigning_header_exclusion_with_explicit_exclusion_list_specified(
            excluded_headers in prop::collection::vec("[a-z]{1,20}", 1..10).prop_filter(
                "`excluded_headers` should pass the `valid_input` check",
                valid_input,
            )
        ) {
            let mut request_builder = http0::Request::builder()
                .uri("https://some-endpoint.some-region.amazonaws.com")
                .header("content-type", "application/xml")
                .header("content-length", "0");
            for key in &excluded_headers {
                request_builder = request_builder.header(key, "value");
            }
            let request = request_builder.body("").unwrap().into();

            let request = SignableRequest::from(&request);

            let settings = SigningSettings {
                signature_location: SignatureLocation::QueryParams,
                expires_in: Some(Duration::from_secs(30)),
                excluded_headers: Some(
                    excluded_headers
                        .into_iter()
                        .map(std::borrow::Cow::Owned)
                        .collect(),
                ),
                ..Default::default()
            };

        let identity = Credentials::for_tests().into();
        let signing_params = signing_params(&identity, settings);
            let canonical = CanonicalRequest::from(&request, &signing_params).unwrap();

            let values = canonical.values.into_query_params().unwrap();
            assert_eq!(
                "content-length;content-type;host",
                values.signed_headers.as_str()
            );
        }
    }

    #[test]
    fn test_trim_all_handles_spaces_correctly() {
        assert_eq!(Cow::Borrowed("don't touch me"), trim_all("don't touch me"));
        assert_eq!("trim left", trim_all("   trim left"));
        assert_eq!("trim right", trim_all("trim right "));
        assert_eq!("trim both", trim_all("   trim both  "));
        assert_eq!("", trim_all(" "));
        assert_eq!("", trim_all("  "));
        assert_eq!("a b", trim_all(" a   b "));
        assert_eq!("Some example text", trim_all("  Some  example   text  "));
    }

    #[test]
    fn test_trim_all_ignores_other_forms_of_whitespace() {
        // \xA0 is a non-breaking space character
        assert_eq!(
            "\t\u{A0}Some\u{A0} example \u{A0}text\u{A0}\n",
            trim_all("\t\u{A0}Some\u{A0}     example   \u{A0}text\u{A0}\n")
        );
    }

    #[test]
    fn trim_spaces_works_on_single_characters() {
        assert_eq!(trim_all("2").as_ref(), "2");
    }

    proptest! {
        #[test]
        fn test_trim_all_doesnt_elongate_strings(s in ".*") {
            assert!(trim_all(&s).len() <= s.len())
        }

        #[test]
        fn test_normalize_header_value_works_on_valid_header_value(v in (".*")) {
            prop_assume!(HeaderValue::from_str(&v).is_ok());
            assert!(normalize_header_value(&v).is_ok());
        }

        #[test]
        fn test_trim_all_does_nothing_when_there_are_no_spaces(s in "[^ ]*") {
            assert_eq!(trim_all(&s).as_ref(), s);
        }
    }
}<|MERGE_RESOLUTION|>--- conflicted
+++ resolved
@@ -354,11 +354,6 @@
             );
 
             if let Some(security_token) = values.security_token {
-<<<<<<< HEAD
-                if !settings.param_excluded(param::X_AMZ_SECURITY_TOKEN) {
-                    add_param(&mut params, param::X_AMZ_SECURITY_TOKEN, security_token);
-                }
-=======
                 add_param(
                     &mut params,
                     settings
@@ -366,7 +361,6 @@
                         .unwrap_or(param::X_AMZ_SECURITY_TOKEN),
                     security_token,
                 );
->>>>>>> 57c95aad
             }
         }
         // Sort by param name, and then by param value
