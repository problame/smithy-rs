/*
 * Copyright Amazon.com, Inc. or its affiliates. All Rights Reserved.
 * SPDX-License-Identifier: Apache-2.0
 */

rootProject.name = "software.amazon.smithy.rust.codegen.smithy-rs"

include(":codegen-core")
include(":codegen-client")
include(":codegen-client-test")
include(":codegen-server")
include(":codegen-server:python")
include(":codegen-server:typescript")
include(":codegen-server-test")
include(":codegen-server-test:python")
include(":codegen-server-test:typescript")
include(":rust-runtime")
include(":aws:rust-runtime")
include(":aws:sdk")
include(":aws:sdk-adhoc-test")
include(":aws:sdk-codegen")

pluginManagement {
    val smithyGradlePluginVersion: String by settings
    plugins {
<<<<<<< HEAD
        id("software.amazon.smithy") version smithyGradlePluginVersion
    }
}

buildscript {
    repositories {
        mavenLocal()
        mavenCentral()
        google()
=======
        id("software.amazon.smithy.gradle.smithy-base") version smithyGradlePluginVersion
        id("software.amazon.smithy.gradle.smithy-jar") version smithyGradlePluginVersion
>>>>>>> e8449bd1
    }
}<|MERGE_RESOLUTION|>--- conflicted
+++ resolved
@@ -23,19 +23,7 @@
 pluginManagement {
     val smithyGradlePluginVersion: String by settings
     plugins {
-<<<<<<< HEAD
-        id("software.amazon.smithy") version smithyGradlePluginVersion
-    }
-}
-
-buildscript {
-    repositories {
-        mavenLocal()
-        mavenCentral()
-        google()
-=======
         id("software.amazon.smithy.gradle.smithy-base") version smithyGradlePluginVersion
         id("software.amazon.smithy.gradle.smithy-jar") version smithyGradlePluginVersion
->>>>>>> e8449bd1
     }
 }