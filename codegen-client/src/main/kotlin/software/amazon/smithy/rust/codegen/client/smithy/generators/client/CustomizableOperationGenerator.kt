--- conflicted
+++ resolved
@@ -71,18 +71,6 @@
                     _error: #{PhantomData}<E>,
                 }
 
-<<<<<<< HEAD
-                impl<T, E, B> CustomizableOperation<T, E, B> {
-                    /// Creates a new `CustomizableOperation` from `customizable_send`.
-                    pub(crate) fn new(customizable_send: B) -> Self {
-                        Self {
-                            customizable_send,
-                            config_override: #{None},
-                            interceptors: vec![],
-                            runtime_plugins: vec![],
-                            _output: #{PhantomData},
-                            _error: #{PhantomData}
-=======
                     impl<T, E, B> CustomizableOperation<T, E, B> {
                         /// Creates a new `CustomizableOperation` from `customizable_send`.
                         ##[allow(dead_code)] // unused when a service does not provide any operations
@@ -95,9 +83,7 @@
                                 _output: #{PhantomData},
                                 _error: #{PhantomData}
                             }
->>>>>>> 40aaa1e4
                         }
-                    }
 
                     /// Adds an [`Interceptor`](#{Interceptor}) that runs at specific stages of the request execution pipeline.
                     ///
