/*
 * Copyright Amazon.com, Inc. or its affiliates. All Rights Reserved.
 * SPDX-License-Identifier: Apache-2.0
 */

package software.amazon.smithy.rust.codegen.client.smithy

import software.amazon.smithy.model.Model
import software.amazon.smithy.model.node.ObjectNode
import software.amazon.smithy.model.shapes.ShapeId
import software.amazon.smithy.rust.codegen.core.smithy.CODEGEN_SETTINGS
import software.amazon.smithy.rust.codegen.core.smithy.CoreCodegenConfig
import software.amazon.smithy.rust.codegen.core.smithy.CoreRustSettings
import software.amazon.smithy.rust.codegen.core.smithy.RuntimeConfig
import software.amazon.smithy.rust.codegen.core.util.orNull
import java.util.Optional

/**
 * [ClientRustSettings] and [ClientCodegenConfig] classes.
 *
 * These are specializations of [CoreRustSettings] and [CodegenConfig] for the `rust-client-codegen`
 * client Smithy plugin. Refer to the documentation of those for the inherited properties.
 */

/**
 * Settings used by [RustClientCodegenPlugin].
 */
data class ClientRustSettings(
    override val service: ShapeId,
    override val moduleName: String,
    override val moduleVersion: String,
    override val moduleAuthors: List<String>,
    override val moduleDescription: String?,
    override val moduleRepository: String?,
    override val runtimeConfig: RuntimeConfig,
    override val codegenConfig: ClientCodegenConfig,
    override val license: String?,
    override val examplesUri: String?,
    override val customizationConfig: ObjectNode?,
) : CoreRustSettings(
    service,
    moduleName,
    moduleVersion,
    moduleAuthors,
    moduleDescription,
    moduleRepository,
    runtimeConfig,
    codegenConfig,
    license,
    examplesUri,
    customizationConfig,
) {
    companion object {
        fun from(model: Model, config: ObjectNode): ClientRustSettings {
            val coreRustSettings = CoreRustSettings.from(model, config)
            val codegenSettingsNode = config.getObjectMember(CODEGEN_SETTINGS)
            val coreCodegenConfig = CoreCodegenConfig.fromNode(codegenSettingsNode)
            return ClientRustSettings(
                service = coreRustSettings.service,
                moduleName = coreRustSettings.moduleName,
                moduleVersion = coreRustSettings.moduleVersion,
                moduleAuthors = coreRustSettings.moduleAuthors,
                moduleDescription = coreRustSettings.moduleDescription,
                moduleRepository = coreRustSettings.moduleRepository,
                runtimeConfig = coreRustSettings.runtimeConfig,
                codegenConfig = ClientCodegenConfig.fromCodegenConfigAndNode(coreCodegenConfig, codegenSettingsNode),
                license = coreRustSettings.license,
                examplesUri = coreRustSettings.examplesUri,
                customizationConfig = coreRustSettings.customizationConfig,
            )
        }
    }
}

// TODO(enableNewSmithyRuntime): Remove this mode after switching to the orchestrator
enum class SmithyRuntimeMode {
    Middleware,
    BothDefaultMiddleware,
    BothDefaultOrchestrator,
    Orchestrator,
    ;

    val exclusivelyGenerateMiddleware: Boolean get() = generateMiddleware && !generateOrchestrator

    val generateMiddleware: Boolean get() = when (this) {
        Middleware, BothDefaultMiddleware, BothDefaultOrchestrator -> true
        else -> false
    }

    val generateOrchestrator: Boolean get() = when (this) {
        Orchestrator, BothDefaultMiddleware, BothDefaultOrchestrator -> true
        else -> false
    }

    val defaultToMiddleware: Boolean get() = when (this) {
        Middleware, BothDefaultMiddleware -> true
        else -> false
    }
    val defaultToOrchestrator: Boolean get() = !defaultToMiddleware

    companion object {
        fun fromString(value: String): SmithyRuntimeMode = when (value) {
            "middleware" -> Middleware
            "orchestrator" -> Orchestrator
            "both_default_middleware" -> BothDefaultMiddleware
            "both_default_orchestrator" -> BothDefaultOrchestrator
            else -> throw IllegalArgumentException("unknown runtime mode: $value")
        }
    }
}

/**
 * [renameExceptions]: Rename `Exception` to `Error` in the generated SDK
 * [includeFluentClient]: Generate a `client` module in the generated SDK (currently the AWS SDK sets this to `false`
 *   and generates its own client)
 * [addMessageToErrors]: Adds a `message` field automatically to all error shapes
 */
data class ClientCodegenConfig(
    override val formatTimeoutSeconds: Int = defaultFormatTimeoutSeconds,
    override val debugMode: Boolean = defaultDebugMode,
    val renameExceptions: Boolean = defaultRenameExceptions,
    val includeFluentClient: Boolean = defaultIncludeFluentClient,
    val addMessageToErrors: Boolean = defaultAddMessageToErrors,
    // TODO(EventStream): [CLEANUP] Remove this property when turning on Event Stream for all services
    val eventStreamAllowList: Set<String> = defaultEventStreamAllowList,
    // TODO(SmithyRuntime): Remove this once we commit to switch to aws-smithy-runtime and aws-smithy-runtime-api
<<<<<<< HEAD
    val enableNewSmithyRuntime: Boolean = defaultEnableNewSmithyRuntime,
=======
    val enableNewSmithyRuntime: SmithyRuntimeMode = defaultEnableNewSmithyRuntime,
>>>>>>> a514793f
) : CoreCodegenConfig(
    formatTimeoutSeconds, debugMode,
) {
    companion object {
        private const val defaultRenameExceptions = true
        private const val defaultIncludeFluentClient = true
        private const val defaultAddMessageToErrors = true
        private val defaultEventStreamAllowList: Set<String> = emptySet()
<<<<<<< HEAD
        private const val defaultEnableNewSmithyRuntime = false
=======
        private val defaultEnableNewSmithyRuntime = SmithyRuntimeMode.Middleware
>>>>>>> a514793f

        fun fromCodegenConfigAndNode(coreCodegenConfig: CoreCodegenConfig, node: Optional<ObjectNode>) =
            if (node.isPresent) {
                ClientCodegenConfig(
                    formatTimeoutSeconds = coreCodegenConfig.formatTimeoutSeconds,
                    debugMode = coreCodegenConfig.debugMode,
                    eventStreamAllowList = node.get().getArrayMember("eventStreamAllowList")
                        .map { array -> array.toList().mapNotNull { node -> node.asStringNode().orNull()?.value } }
                        .orNull()?.toSet() ?: defaultEventStreamAllowList,
                    renameExceptions = node.get().getBooleanMemberOrDefault("renameErrors", defaultRenameExceptions),
                    includeFluentClient = node.get().getBooleanMemberOrDefault("includeFluentClient", defaultIncludeFluentClient),
                    addMessageToErrors = node.get().getBooleanMemberOrDefault("addMessageToErrors", defaultAddMessageToErrors),
<<<<<<< HEAD
                    enableNewSmithyRuntime = node.get().getBooleanMemberOrDefault("enableNewSmithyRuntime", defaultEnableNewSmithyRuntime),
=======
                    enableNewSmithyRuntime = SmithyRuntimeMode.fromString(
                        node.get().getStringMemberOrDefault("enableNewSmithyRuntime", "middleware"),
                    ),
>>>>>>> a514793f
                )
            } else {
                ClientCodegenConfig(
                    formatTimeoutSeconds = coreCodegenConfig.formatTimeoutSeconds,
                    debugMode = coreCodegenConfig.debugMode,
                )
            }
    }
}<|MERGE_RESOLUTION|>--- conflicted
+++ resolved
@@ -124,11 +124,7 @@
     // TODO(EventStream): [CLEANUP] Remove this property when turning on Event Stream for all services
     val eventStreamAllowList: Set<String> = defaultEventStreamAllowList,
     // TODO(SmithyRuntime): Remove this once we commit to switch to aws-smithy-runtime and aws-smithy-runtime-api
-<<<<<<< HEAD
-    val enableNewSmithyRuntime: Boolean = defaultEnableNewSmithyRuntime,
-=======
     val enableNewSmithyRuntime: SmithyRuntimeMode = defaultEnableNewSmithyRuntime,
->>>>>>> a514793f
 ) : CoreCodegenConfig(
     formatTimeoutSeconds, debugMode,
 ) {
@@ -137,11 +133,7 @@
         private const val defaultIncludeFluentClient = true
         private const val defaultAddMessageToErrors = true
         private val defaultEventStreamAllowList: Set<String> = emptySet()
-<<<<<<< HEAD
-        private const val defaultEnableNewSmithyRuntime = false
-=======
         private val defaultEnableNewSmithyRuntime = SmithyRuntimeMode.Middleware
->>>>>>> a514793f
 
         fun fromCodegenConfigAndNode(coreCodegenConfig: CoreCodegenConfig, node: Optional<ObjectNode>) =
             if (node.isPresent) {
@@ -154,13 +146,9 @@
                     renameExceptions = node.get().getBooleanMemberOrDefault("renameErrors", defaultRenameExceptions),
                     includeFluentClient = node.get().getBooleanMemberOrDefault("includeFluentClient", defaultIncludeFluentClient),
                     addMessageToErrors = node.get().getBooleanMemberOrDefault("addMessageToErrors", defaultAddMessageToErrors),
-<<<<<<< HEAD
-                    enableNewSmithyRuntime = node.get().getBooleanMemberOrDefault("enableNewSmithyRuntime", defaultEnableNewSmithyRuntime),
-=======
                     enableNewSmithyRuntime = SmithyRuntimeMode.fromString(
                         node.get().getStringMemberOrDefault("enableNewSmithyRuntime", "middleware"),
                     ),
->>>>>>> a514793f
                 )
             } else {
                 ClientCodegenConfig(
