--- conflicted
+++ resolved
@@ -299,34 +299,32 @@
             rustTemplate("config_override: #{Option}<crate::config::Builder>,", *preludeScope)
         }
 
-        if (smithyRuntimeMode.generateOrchestrator) {
-            rustTemplate(
-                """
-                impl
-                    crate::client::customize::internal::CustomizableSend<
+        rustTemplate(
+            """
+            impl
+                crate::client::customize::internal::CustomizableSend<
+                    #{OperationOutput},
+                    #{OperationError},
+                > for $builderName
+            {
+                fn send(
+                    self,
+                    config_override: crate::config::Builder,
+                ) -> crate::client::customize::internal::BoxFuture<
+                    crate::client::customize::internal::SendResult<
                         #{OperationOutput},
                         #{OperationError},
-                    > for $builderName
-                {
-                    fn send(
-                        self,
-                        config_override: crate::config::Builder,
-                    ) -> crate::client::customize::internal::BoxFuture<
-                        crate::client::customize::internal::SendResult<
-                            #{OperationOutput},
-                            #{OperationError},
-                        >,
-                    > {
-                        #{Box}::pin(async move { self.config_override(config_override).send().await })
-                    }
-                }
-                """,
-                *preludeScope,
-                "OperationError" to errorType,
-                "OperationOutput" to outputType,
-                "SdkError" to RuntimeType.sdkError(runtimeConfig),
-            )
-        }
+                    >,
+                > {
+                    #{Box}::pin(async move { self.config_override(config_override).send().await })
+                }
+            }
+            """,
+            *preludeScope,
+            "OperationError" to errorType,
+            "OperationOutput" to outputType,
+            "SdkError" to RuntimeType.sdkError(runtimeConfig),
+        )
 
         rustBlockTemplate(
             "impl $builderName",
@@ -389,7 +387,6 @@
                     #{Operation}::orchestrate(&runtime_plugins, input).await
                 }
 
-<<<<<<< HEAD
                 /// Consumes this builder, creating a customizable operation that can be modified before being
                 /// sent.
                 // TODO(enableNewSmithyRuntimeCleanup): Remove `async` and `Result` once we switch to orchestrator
@@ -399,43 +396,12 @@
                     #{CustomizableOperation}<
                         #{OperationOutput},
                         #{OperationError},
+                        Self,
                     >,
                     #{SdkError}<#{OperationError}>,
                 >
                 {
-                    #{Ok}(#{CustomizableOperation} {
-                        customizable_send: #{Box}::new(move |config_override| {
-                            #{Box}::pin(async {
-                                self.config_override(config_override)
-                                    .send()
-                                    .await
-                            })
-                        }),
-                        config_override: None,
-                        interceptors: vec![],
-                        runtime_plugins: vec![],
-                    })
-=======
-                        /// Consumes this builder, creating a customizable operation that can be modified before being
-                        /// sent.
-                        // TODO(enableNewSmithyRuntimeCleanup): Remove `async` and `Result` once we switch to orchestrator
-                        pub async fn customize(
-                            self,
-                        ) -> #{Result}<
-                            #{CustomizableOperation}<
-                                #{OperationOutput},
-                                #{OperationError},
-                                Self,
-                            >,
-                            #{SdkError}<#{OperationError}>,
-                        >
-                        {
-                            #{Ok}(#{CustomizableOperation}::new(self))
-                        }
-                        """,
-                        *orchestratorScope,
-                    )
->>>>>>> 1b6f0b8a
+                    #{Ok}(#{CustomizableOperation}::new(self))
                 }
                 """,
                 *orchestratorScope,
