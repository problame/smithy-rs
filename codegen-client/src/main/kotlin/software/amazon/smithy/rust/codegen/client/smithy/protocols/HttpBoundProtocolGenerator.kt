--- conflicted
+++ resolved
@@ -103,11 +103,7 @@
             "O" to outputSymbol,
             "E" to symbolProvider.symbolForOperationError(operationShape),
             "parse_error" to parserGenerator.parseErrorFn(operationShape, customizations),
-<<<<<<< HEAD
-            "parse_response" to parserGenerator.parseResponseFn(operationShape, customizations),
-=======
             "parse_response" to parserGenerator.parseResponseFn(operationShape, true, customizations),
->>>>>>> a514793f
             "BeforeParseResponse" to writable {
                 writeCustomizations(customizations, OperationSection.BeforeParseResponse(customizations, "response"))
             },
@@ -150,13 +146,8 @@
         rustTemplate(
             """
             impl #{ParseResponse} for $operationName {
-<<<<<<< HEAD
-                type Output = std::result::Result<#{O}, #{E}>;
-                fn parse_unloaded(&self, response: &mut #{operation}::Response) -> Option<Self::Output> {
-=======
                 type Output = #{Result}<#{O}, #{E}>;
                 fn parse_unloaded(&self, response: &mut #{operation}::Response) -> #{Option}<Self::Output> {
->>>>>>> a514793f
                      #{BeforeParseResponse}
                     // This is an error, defer to the non-streaming parser
                     if !response.http().status().is_success() && response.http().status().as_u16() != $successCode {
