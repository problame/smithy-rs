# Example changelog entries
# [[aws-sdk-rust]]
# message = "Fix typos in module documentation for generated crates"
# references = ["smithy-rs#920"]
# meta = { "breaking" = false, "tada" = false, "bug" = false }
# author = "rcoh"
#
# [[smithy-rs]]
# message = "Fix typos in module documentation for generated crates"
# references = ["smithy-rs#920"]
# meta = { "breaking" = false, "tada" = false, "bug" = false }
# author = "rcoh"
[[smithy-rs]]
message = "Upgrade to Gradle 7. This change is not a breaking change, however, users of smithy-rs will need to switch to JDK 17"
references = ["smithy-rs#1411", "smithy-rs#1167"]
meta = { "breaking" = false, "tada" = true, "bug" = false }
author = "rcoh"

[[aws-sdk-rust]]
message = "Add a trailing slash to the URI `/latest/meta-data/iam/security-credentials/ when loading credentials from IMDS"
references = ["aws-sdk-rust#560", "smithy-rs#1487"]
meta = { "breaking" = false, "tada" = false, "bug" = true }
author = "rcoh"

<<<<<<< HEAD
[[smithy-rs]]
message = """
Replaced use of `pin-project` with equivalent `pin-project-lite`. For pinned enum tuple variants and tuple structs, this
change requires that we switch to using enum struct variants and regular structs. Most of the structs and enums that
were updated had only private fields/variants and so have the same public API. However, this change does affect the
public API of `aws_smithy_http_tower::map_request::MapRequestFuture<F, E>`. The `Inner` and `Ready` variants contained a
single value. Each have been converted to struct variants and the inner value is now accessible by the `inner` field
instead of the `0` field.
"""
references = ["smithy-rs#932"]
meta = { "breaking" = true, "tada" = false, "bug" = false }
author = "Velfi"

[[aws-sdk-rust]]
message = """
Replaced use of `pin-project` with equivalent `pin-project-lite`. For pinned enum tuple variants and tuple structs, this
change requires that we switch to using enum struct variants and regular structs. Most of the structs and enums that
were updated had only private fields/variants and so have the same public API. However, this change does affect the
public API of `aws_smithy_http_tower::map_request::MapRequestFuture<F, E>`. The `Inner` and `Ready` variants contained a
single value. Each have been converted to struct variants and the inner value is now accessible by the `inner` field
instead of the `0` field.
"""
references = ["smithy-rs#932"]
meta = { "breaking" = true, "tada" = false, "bug" = true }
author = "Velfi"
=======
[[aws-sdk-rust]]
message = "Add comments for docker settings needed when using this sdk"
references = ["aws-sdk-rust#540"]
meta = { "breaking" = false, "tada" = false, "bug" = false }
author = "jmklix"
>>>>>>> 424d7367
<|MERGE_RESOLUTION|>--- conflicted
+++ resolved
@@ -22,7 +22,6 @@
 meta = { "breaking" = false, "tada" = false, "bug" = true }
 author = "rcoh"
 
-<<<<<<< HEAD
 [[smithy-rs]]
 message = """
 Replaced use of `pin-project` with equivalent `pin-project-lite`. For pinned enum tuple variants and tuple structs, this
@@ -48,10 +47,9 @@
 references = ["smithy-rs#932"]
 meta = { "breaking" = true, "tada" = false, "bug" = true }
 author = "Velfi"
-=======
+
 [[aws-sdk-rust]]
 message = "Add comments for docker settings needed when using this sdk"
 references = ["aws-sdk-rust#540"]
 meta = { "breaking" = false, "tada" = false, "bug" = false }
-author = "jmklix"
->>>>>>> 424d7367
+author = "jmklix"