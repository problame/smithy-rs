/*
 * Copyright Amazon.com, Inc. or its affiliates. All Rights Reserved.
 * SPDX-License-Identifier: Apache-2.0
 */

package software.amazon.smithy.rust.codegen.core.testutil

import com.moandjiezana.toml.TomlWriter
import org.intellij.lang.annotations.Language
import software.amazon.smithy.build.FileManifest
import software.amazon.smithy.build.PluginContext
import software.amazon.smithy.codegen.core.CodegenException
import software.amazon.smithy.model.Model
import software.amazon.smithy.model.loader.ModelAssembler
import software.amazon.smithy.model.node.Node
import software.amazon.smithy.model.node.ObjectNode
import software.amazon.smithy.model.shapes.ShapeId
import software.amazon.smithy.rust.codegen.core.rustlang.Attribute
import software.amazon.smithy.rust.codegen.core.rustlang.CargoDependency
import software.amazon.smithy.rust.codegen.core.rustlang.DependencyScope
import software.amazon.smithy.rust.codegen.core.rustlang.RustDependency
import software.amazon.smithy.rust.codegen.core.rustlang.RustModule
import software.amazon.smithy.rust.codegen.core.rustlang.RustWriter
import software.amazon.smithy.rust.codegen.core.rustlang.Writable
import software.amazon.smithy.rust.codegen.core.rustlang.docs
import software.amazon.smithy.rust.codegen.core.rustlang.raw
import software.amazon.smithy.rust.codegen.core.rustlang.rust
import software.amazon.smithy.rust.codegen.core.rustlang.rustBlock
import software.amazon.smithy.rust.codegen.core.rustlang.writable
import software.amazon.smithy.rust.codegen.core.smithy.CoreCodegenConfig
import software.amazon.smithy.rust.codegen.core.smithy.ModuleDocProvider
import software.amazon.smithy.rust.codegen.core.smithy.RuntimeConfig
import software.amazon.smithy.rust.codegen.core.smithy.RustCrate
import software.amazon.smithy.rust.codegen.core.smithy.RustSymbolProvider
import software.amazon.smithy.rust.codegen.core.smithy.generators.CargoTomlGenerator
import software.amazon.smithy.rust.codegen.core.smithy.mergeDependencyFeatures
import software.amazon.smithy.rust.codegen.core.smithy.mergeIdenticalTestDependencies
import software.amazon.smithy.rust.codegen.core.util.CommandError
import software.amazon.smithy.rust.codegen.core.util.letIf
import software.amazon.smithy.rust.codegen.core.util.orNullIfEmpty
import software.amazon.smithy.rust.codegen.core.util.runCommand
import java.io.File
import java.nio.file.Files
import java.nio.file.Files.createTempDirectory
import java.nio.file.Path
import kotlin.io.path.absolutePathString
import kotlin.io.path.writeText

val TestModuleDocProvider = object : ModuleDocProvider {
    override fun docsWriter(module: RustModule.LeafModule): Writable = writable {
        docs("Some test documentation\n\nSome more details...")
    }
}

/**
 * Waiting for Kotlin to stabilize their temp directory functionality
 */
private fun tempDir(directory: File? = null): File {
    return if (directory != null) {
        createTempDirectory(directory.toPath(), "smithy-test").toFile()
    } else {
        createTempDirectory("smithy-test").toFile()
    }
}

/**
 * Creates a Cargo workspace shared among all tests
 *
 * This workspace significantly improves test performance by sharing dependencies between different tests.
 */
object TestWorkspace {
    private val baseDir by lazy {
        val appDataDir = System.getProperty("APPDATA")
            ?: System.getenv("XDG_DATA_HOME")
            ?: System.getProperty("user.home")
                ?.let { Path.of(it, ".local", "share").absolutePathString() }
                ?.also { File(it).mkdirs() }
        if (appDataDir != null) {
            File(Path.of(appDataDir, "smithy-test-workspace").absolutePathString())
        } else {
            System.getenv("SMITHY_TEST_WORKSPACE")?.let { File(it) } ?: tempDir()
        }
    }
    private val subprojects = mutableListOf<String>()

    init {
        baseDir.mkdirs()
    }

    private fun generate() {
        val cargoToml = baseDir.resolve("Cargo.toml")
        val workspaceToml = TomlWriter().write(
            mapOf(
                "workspace" to mapOf(
                    "members" to subprojects,
                ),
            ),
        )
        cargoToml.writeText(workspaceToml)
    }

    fun subproject(): File {
        synchronized(subprojects) {
            val newProject = tempDir(directory = baseDir)
            newProject.resolve("Cargo.toml").writeText(
                """
                [package]
                name = "stub-${newProject.name}"
                version = "0.0.1"
                """.trimIndent(),
            )
            newProject.resolve("rust-toolchain.toml").writeText(
                // help rust select the right version when we run cargo test
                // TODO(https://github.com/smithy-lang/smithy-rs/issues/2048): load this from the msrv property using a
                //  method as we do for runtime crate versions
                "[toolchain]\nchannel = \"1.70.0\"\n",
            )
            // ensure there at least an empty lib.rs file to avoid broken crates
            newProject.resolve("src").mkdirs()
            newProject.resolve("src/lib.rs").writeText("")
            subprojects.add(newProject.name)
            generate()
            return newProject
        }
    }

    fun testProject(
        model: Model = ModelAssembler().assemble().unwrap(),
        codegenConfig: CoreCodegenConfig = CoreCodegenConfig(),
    ): TestWriterDelegator = testProject(testSymbolProvider(model), codegenConfig)

    fun testProject(
        symbolProvider: RustSymbolProvider,
        codegenConfig: CoreCodegenConfig = CoreCodegenConfig(),
    ): TestWriterDelegator {
        val subprojectDir = subproject()
        return TestWriterDelegator(
            FileManifest.create(subprojectDir.toPath()),
            symbolProvider,
            codegenConfig,
        ).apply {
            lib {
                // If the test fails before the crate is finalized, we'll end up with a broken crate.
                // Since all tests are generated into the same workspace (to avoid re-compilation) a broken crate
                // breaks the workspace and all subsequent unit tests. By putting this comment in, we prevent
                // that state from occurring.
                rust("// touch lib.rs")
            }
        }
    }
}

/**
 * Generates a test plugin context for [model] and returns the plugin context and the path it is rooted it.
 *
 * Example:
 * ```kotlin
 * val (pluginContext, path) = generatePluginContext(model)
 * CodegenVisitor(pluginContext).execute()
 * "cargo test".runCommand(path)
 * ```
 */
fun generatePluginContext(
    model: Model,
    additionalSettings: ObjectNode = ObjectNode.builder().build(),
    addModuleToEventStreamAllowList: Boolean = false,
    moduleVersion: String = "1.0.0",
    service: String? = null,
    runtimeConfig: RuntimeConfig? = null,
    overrideTestDir: File? = null,
): Pair<PluginContext, Path> {
    val testDir = overrideTestDir ?: TestWorkspace.subproject()
    val moduleName = "test_${testDir.nameWithoutExtension}"
    val testPath = testDir.toPath()
    val manifest = FileManifest.create(testPath)
    var settingsBuilder = Node.objectNodeBuilder()
        .withMember("module", Node.from(moduleName))
        .withMember("moduleVersion", Node.from(moduleVersion))
        .withMember("moduleDescription", Node.from("test"))
        .withMember("moduleAuthors", Node.fromStrings("testgenerator@smithy.com"))
        .letIf(service != null) { it.withMember("service", service) }
        .withMember(
            "runtimeConfig",
            Node.objectNodeBuilder().withMember(
                "relativePath",
                Node.from(((runtimeConfig ?: TestRuntimeConfig).runtimeCrateLocation).path),
            ).build(),
        )

    if (addModuleToEventStreamAllowList) {
        settingsBuilder = settingsBuilder.withMember(
            "codegen",
            Node.objectNodeBuilder().withMember(
                "eventStreamAllowList",
                Node.fromStrings(moduleName),
            ).build(),
        )
    }

    val settings = settingsBuilder.merge(additionalSettings).build()
    val pluginContext = PluginContext.builder().model(model).fileManifest(manifest).settings(settings).build()
    return pluginContext to testPath
}

fun RustWriter.unitTest(
    name: String? = null,
    @Language("Rust", prefix = "fn test() {", suffix = "}") test: String,
) {
    val testName = name ?: safeName("test")
    raw("#[test]")
    rustBlock("fn $testName()") {
        writeWithNoFormatting(test)
    }
}

/*
 * Writes a Rust-style unit test
 */
fun RustWriter.unitTest(
    name: String,
    vararg args: Any,
    attribute: Attribute = Attribute.Test,
    additionalAttributes: List<Attribute> = emptyList(),
    async: Boolean = false,
    block: Writable,
): RustWriter {
    attribute.render(this)
    additionalAttributes.forEach { it.render(this) }
    if (async) {
        rust("async")
    }
    return testDependenciesOnly { rustBlock("fn $name()", *args, block = block) }
}

fun RustWriter.cargoDependencies() = dependencies.map { RustDependency.fromSymbolDependency(it) }
    .filterIsInstance<CargoDependency>().distinct()

fun RustWriter.assertNoNewDependencies(block: Writable, dependencyFilter: (CargoDependency) -> String?): RustWriter {
    val startingDependencies = cargoDependencies().toSet()
    block(this)
    val endingDependencies = cargoDependencies().toSet()
    val newDeps = (endingDependencies - startingDependencies)
    val invalidDeps =
        newDeps.mapNotNull { dep -> dependencyFilter(dep)?.let { message -> message to dep } }.orNullIfEmpty()
    if (invalidDeps != null) {
        val badDeps = invalidDeps.map { it.second.rustName }
        val writtenOut = this.toString()
        val badLines = writtenOut.lines().filter { line -> badDeps.any { line.contains(it) } }
        throw CodegenException(
            "found invalid dependencies. ${invalidDeps.map {
                it.first
            }}\nHint: the following lines may be the problem.\n${
                badLines.joinToString(
                    separator = "\n",
                    prefix = "   ",
                )
            }",
        )
    }
    return this
}

fun RustWriter.testDependenciesOnly(block: Writable) = assertNoNewDependencies(block) { dep ->
    if (dep.scope != DependencyScope.Dev) {
        "Cannot add $dep — this writer should only add test dependencies."
    } else {
        null
    }
}

fun testDependenciesOnly(block: Writable): Writable = {
    testDependenciesOnly(block)
}

fun RustWriter.tokioTest(name: String, vararg args: Any, block: Writable) {
    unitTest(name, attribute = Attribute.TokioTest, async = true, block = block, args = args)
}

/**
 * WriterDelegator used for test purposes
 *
 * This exposes both the base directory and a list of [generatedFiles] for test purposes
 */
class TestWriterDelegator(
    private val fileManifest: FileManifest,
    symbolProvider: RustSymbolProvider,
    val codegenConfig: CoreCodegenConfig,
    moduleDocProvider: ModuleDocProvider = TestModuleDocProvider,
) : RustCrate(fileManifest, symbolProvider, codegenConfig, moduleDocProvider) {
    val baseDir: Path = fileManifest.baseDir

    fun printGeneratedFiles() {
        fileManifest.printGeneratedFiles()
    }

    fun generatedFiles() = fileManifest.files.map { baseDir.relativize(it) }
}

/**
 * Generate a new test module
 *
 * This should only be used in test code—the generated module name will be something like `tests_123`
 */
fun RustCrate.testModule(block: Writable) = lib {
    withInlineModule(
        RustModule.inlineTests(safeName("tests")),
        TestModuleDocProvider,
        block,
    )
}

fun FileManifest.printGeneratedFiles() {
    this.files.forEach { path ->
        println("file:///$path")
    }
}

/**
 * Setting `runClippy` to true can be helpful when debugging clippy failures, but
 * should generally be set to `false` to avoid invalidating the Cargo cache between
 * every unit test run.
 */
@Deprecated("use `{client,server}IntegrationTest instead, which is simpler to use: https://github.com/smithy-lang/smithy-rs/issues/3193")
fun TestWriterDelegator.compileAndTest(
    runClippy: Boolean = false,
    expectFailure: Boolean = false,
): String {
    val stubModel = """
        namespace fake
        service Fake {
            version: "123"
        }
    """.asSmithyModel()
    this.finalize(
        rustSettings(),
        stubModel,
        manifestCustomizations = emptyMap(),
        libRsCustomizations = listOf(),
    )
    println("Generated files:")
    printGeneratedFiles()
    try {
        "cargo fmt".runCommand(baseDir)
    } catch (e: Exception) {
        // cargo fmt errors are useless, ignore
    }

<<<<<<< HEAD
    baseDir.writeDotCargoConfigToml(listOf(
        "--allow", "dead_code",
        // TODO(https://github.com/smithy-lang/smithy-rs/issues/3194)
        "--allow", "warnings",
    ))

    val testOutput = "cargo test".runCommand(baseDir)
=======
    // Clean `RUSTFLAGS` because in CI we pass in `--deny warnings` and
    // we still generate test code with warnings.
    // TODO(https://github.com/smithy-lang/smithy-rs/issues/3194)
    val env = mapOf("RUSTFLAGS" to "")
    baseDir.writeDotCargoConfigToml(listOf("--allow", "dead_code"))

    val testOutput = "cargo test".runCommand(baseDir, env)
>>>>>>> 3d0cb5c3
    if (runClippy) {
        "cargo clippy --all-features".runCommand(baseDir)
    }
    return testOutput
}

fun Path.writeDotCargoConfigToml(rustFlags: List<String>) {
    val dotCargoDir = this.resolve(".cargo")
    Files.createDirectory(dotCargoDir)

    dotCargoDir.resolve("config.toml")
        .writeText(
            """
            [build]
            rustflags = [${rustFlags.joinToString(",") { "\"$it\"" }}]
            """.trimIndent(),
        )
}

fun TestWriterDelegator.rustSettings() =
    testRustSettings(
        service = ShapeId.from("fake#Fake"),
        moduleName = "test_${baseDir.toFile().nameWithoutExtension}",
        codegenConfig = this.codegenConfig,
    )

fun String.shouldParseAsRust() {
    // quick hack via rustfmt
    val tempFile = File.createTempFile("rust_test", ".rs")
    tempFile.writeText(this)
    "rustfmt ${tempFile.absolutePath}".runCommand()
}

/**
 * Compiles the contents of the given writer (including dependencies) and runs the tests
 */
@Deprecated("use `{client,server}IntegrationTest instead, which is simpler to use: https://github.com/smithy-lang/smithy-rs/issues/3193")
fun RustWriter.compileAndTest(
    @Language("Rust", prefix = "fn test() {", suffix = "}")
    main: String = "",
    clippy: Boolean = false,
    expectFailure: Boolean = false,
): String {
    val deps = this.dependencies
        .map { RustDependency.fromSymbolDependency(it) }
        .filterIsInstance<CargoDependency>()
        .distinct()
        .mergeDependencyFeatures()
        .mergeIdenticalTestDependencies()
    val module = if (this.namespace.contains("::")) {
        this.namespace.split("::")[1]
    } else {
        "lib"
    }
    val tempDir = this.toString()
        .intoCrate(deps, module = module, main = main, strict = clippy)
    val mainRs = tempDir.resolve("src/main.rs")
    val testModule = tempDir.resolve("src/$module.rs")
    try {
        val testOutput = if ((mainRs.readText() + testModule.readText()).contains("#[test]")) {
            "cargo test".runCommand(tempDir.toPath())
        } else {
            "cargo check".runCommand(tempDir.toPath())
        }
        if (expectFailure) {
            println("Test sources for debugging: file://${testModule.absolutePath}")
        }
        return testOutput
    } catch (e: CommandError) {
        if (!expectFailure) {
            println("Test sources for debugging: file://${testModule.absolutePath}")
        }
        throw e
    }
}

private fun String.intoCrate(
    deps: List<CargoDependency>,
    module: String? = null,
    main: String = "",
    strict: Boolean = false,
): File {
    this.shouldParseAsRust()
    val tempDir = TestWorkspace.subproject()
    val cargoToml = RustWriter.toml("Cargo.toml").apply {
        CargoTomlGenerator(
            moduleName = tempDir.nameWithoutExtension,
            moduleVersion = "0.0.1",
            moduleAuthors = listOf("Testy McTesterson"),
            moduleDescription = null,
            moduleLicense = null,
            moduleRepository = null,
            writer = this,
            dependencies = deps,
        ).render()
    }.toString()
    tempDir.resolve("Cargo.toml").writeText(cargoToml)
    tempDir.resolve("src").mkdirs()
    val mainRs = tempDir.resolve("src/main.rs")
    val testModule = tempDir.resolve("src/$module.rs")
    testModule.writeText(this)
    if (main.isNotBlank()) {
        testModule.appendText(
            """
            #[test]
            fn test() {
                $main
            }
            """.trimIndent(),
        )
    }

    if (strict) {
        mainRs.appendText(
            """
            #![deny(clippy::all)]
            """.trimIndent(),
        )
    }

    mainRs.appendText(
        """
        pub mod $module;
        pub use crate::$module::*;
        pub fn main() {}
        """.trimIndent(),
    )
    return tempDir
}

fun String.shouldCompile(): File {
    this.shouldParseAsRust()
    val tempFile = File.createTempFile("rust_test", ".rs")
    val tempDir = tempDir()
    tempFile.writeText(this)
    if (!this.contains("fn main")) {
        tempFile.appendText("\nfn main() {}\n")
    }
    "rustc ${tempFile.absolutePath} -o ${tempDir.absolutePath}/output".runCommand()
    return tempDir.resolve("output")
}

/**
 * Inserts the provided strings as a main function and executes the result. This is intended to be used to validate
 * that generated code compiles and has some basic properties.
 *
 * Example usage:
 * ```
 * "struct A { a: u32 }".quickTest("let a = A { a: 5 }; assert_eq!(a.a, 5);")
 * ```
 */
fun String.compileAndRun(vararg strings: String) {
    val contents = this + "\nfn main() { \n ${strings.joinToString("\n")} }"
    val binary = contents.shouldCompile()
    binary.absolutePath.runCommand()
}

fun RustCrate.integrationTest(name: String, writable: Writable) = this.withFile("tests/$name.rs", writable)

fun TestWriterDelegator.unitTest(test: Writable): TestWriterDelegator {
    lib {
        val name = safeName("test")
        withInlineModule(RustModule.inlineTests(name), TestModuleDocProvider) {
            unitTest(name) {
                test(this)
            }
        }
    }
    return this
}

fun String.runWithWarnings(crate: Path) = this.runCommand(crate, mapOf("RUSTFLAGS" to "-D warnings"))<|MERGE_RESOLUTION|>--- conflicted
+++ resolved
@@ -345,15 +345,6 @@
         // cargo fmt errors are useless, ignore
     }
 
-<<<<<<< HEAD
-    baseDir.writeDotCargoConfigToml(listOf(
-        "--allow", "dead_code",
-        // TODO(https://github.com/smithy-lang/smithy-rs/issues/3194)
-        "--allow", "warnings",
-    ))
-
-    val testOutput = "cargo test".runCommand(baseDir)
-=======
     // Clean `RUSTFLAGS` because in CI we pass in `--deny warnings` and
     // we still generate test code with warnings.
     // TODO(https://github.com/smithy-lang/smithy-rs/issues/3194)
@@ -361,7 +352,6 @@
     baseDir.writeDotCargoConfigToml(listOf("--allow", "dead_code"))
 
     val testOutput = "cargo test".runCommand(baseDir, env)
->>>>>>> 3d0cb5c3
     if (runClippy) {
         "cargo clippy --all-features".runCommand(baseDir)
     }
