/*
 * Copyright Amazon.com, Inc. or its affiliates. All Rights Reserved.
 * SPDX-License-Identifier: Apache-2.0
 */

package software.amazon.smithy.rust.codegen.core.smithy

import software.amazon.smithy.codegen.core.Symbol
import software.amazon.smithy.model.node.Node
import software.amazon.smithy.model.node.ObjectNode
import software.amazon.smithy.model.traits.TimestampFormatTrait
import software.amazon.smithy.rust.codegen.core.Version
import software.amazon.smithy.rust.codegen.core.rustlang.CargoDependency
import software.amazon.smithy.rust.codegen.core.rustlang.CratesIo
import software.amazon.smithy.rust.codegen.core.rustlang.DependencyLocation
import software.amazon.smithy.rust.codegen.core.rustlang.DependencyScope
import software.amazon.smithy.rust.codegen.core.rustlang.InlineDependency
import software.amazon.smithy.rust.codegen.core.rustlang.Local
import software.amazon.smithy.rust.codegen.core.rustlang.RustDependency
import software.amazon.smithy.rust.codegen.core.rustlang.RustModule
import software.amazon.smithy.rust.codegen.core.rustlang.RustType
import software.amazon.smithy.rust.codegen.core.rustlang.RustWriter
import software.amazon.smithy.rust.codegen.core.rustlang.Writable
import software.amazon.smithy.rust.codegen.core.rustlang.rustInlineTemplate
import software.amazon.smithy.rust.codegen.core.rustlang.writable
import software.amazon.smithy.rust.codegen.core.util.orNull
import java.util.Optional

/**
 * Location of the runtime crates (aws-smithy-http, aws-smithy-types etc.)
 *
 * This can be configured via the `runtimeConfig.versions` field in smithy-build.json
 */
data class RuntimeCrateLocation(val path: String?, val versions: CrateVersionMap) {
    companion object {
        fun path(path: String) = RuntimeCrateLocation(path, CrateVersionMap(emptyMap()))
    }
}

fun RuntimeCrateLocation.crateLocation(crateName: String): DependencyLocation {
    val version =
        crateName.let {
            versions.map[crateName]
        } ?: Version.crateVersion(crateName)
    return when (this.path) {
        // CratesIo needs an exact version. However, for local runtime crates we do not
        // provide a detected version unless the user explicitly sets one via the `versions` map.
        null -> CratesIo(version)
        else -> Local(this.path)
    }
}

/**
 * A mapping from crate name to a user-specified version.
 */
@JvmInline
value class CrateVersionMap(
    val map: Map<String, String>,
)

/**
 * Prefix & crate location for the runtime crates.
 */
data class RuntimeConfig(
    val cratePrefix: String = "aws",
    val runtimeCrateLocation: RuntimeCrateLocation = RuntimeCrateLocation.path("../"),
) {
    companion object {
        /**
         * Load a `RuntimeConfig` from an [ObjectNode] (JSON)
         */
        fun fromNode(maybeNode: Optional<ObjectNode>): RuntimeConfig {
            val node = maybeNode.orElse(Node.objectNode())
            val crateVersionMap =
                node.getObjectMember("versions").orElse(Node.objectNode()).members.entries.let { members ->
                    val map = members.associate { it.key.toString() to it.value.expectStringNode().value }
                    CrateVersionMap(map)
                }
            val path = node.getStringMember("relativePath").orNull()?.value
            val runtimeCrateLocation = RuntimeCrateLocation(path = path, versions = crateVersionMap)
            return RuntimeConfig(
                node.getStringMemberOrDefault("cratePrefix", "aws"),
                runtimeCrateLocation = runtimeCrateLocation,
            )
        }
    }

    fun smithyRuntimeCrate(
        runtimeCrateName: String,
        optional: Boolean = false,
        scope: DependencyScope = DependencyScope.Compile,
    ): CargoDependency {
        val crateName = "$cratePrefix-$runtimeCrateName"
        return CargoDependency(
            crateName,
            runtimeCrateLocation.crateLocation(crateName),
            optional = optional,
            scope = scope,
        )
    }
}

/**
 * `RuntimeType` captures all necessary information to render a type into a Rust file:
 * - [fullyQualifiedName]: What type is this?
 * - [namespace]: Where can we find this type.
 * - [dependency]: What other crates, if any, are required to use this type?
 *
 * For example:
 *
 *  * `RuntimeType("header::HeaderName", CargoDependency.Http)`, when passed to a [RustWriter] would appear as such:
 *
 * `http::header::HeaderName`
 *  ------------  ----------
 *       |            |
 * `[namespace]`  `[fullyQualifiedName]`
 *
 *  This type would have a [CargoDependency] pointing to the `http` crate. Writing it multiple times would still only
 *  add the dependency once.
 */
data class RuntimeType(val path: String, val dependency: RustDependency? = null) {
    val name: String
    val namespace: String

    init {
        val splitPath = path.split("::").toMutableList()
        // get the name at the end
        this.name = splitPath.removeLast()
        // get all parts that aren't the name at the end
        this.namespace = splitPath.joinToString("::")
    }

    /**
     * Get a writable for this `RuntimeType`
     */
    val writable =
        writable {
            rustInlineTemplate(
                "#{this:T}",
                "this" to this@RuntimeType,
            )
        }

    /**
     * Convert this [RuntimeType] into a [Symbol].
     *
     * This is not commonly required, but is occasionally useful when you want to force an import without referencing a type
     * (e.g. when bringing a trait into scope). See [CodegenWriter.addUseImports].
     */
    fun toSymbol(): Symbol {
        val builder =
            Symbol
                .builder()
                .name(name)
                .namespace(namespace, "::")
                .rustType(RustType.Opaque(name, namespace))

        dependency?.run { builder.addDependency(this) }
        return builder.build()
    }

    /**
     * Create a new [RuntimeType] with a nested path.
     *
     * # Example
     * ```kotlin
     * val http = CargoDependency.http.resolve("Request")
     * ```
     */
    fun resolve(subPath: String): RuntimeType {
        return copy(path = "$path::$subPath")
    }

    /**
     * Returns the fully qualified name for this type
     */
    fun fullyQualifiedName(): String = path

    fun render(fullyQualified: Boolean = true): String {
        return if (fullyQualified) {
            fullyQualifiedName()
        } else {
            name
        }
    }

    /**
     * The companion object contains commonly used RuntimeTypes
     */
    companion object {
        /**
         * Scope that contains all Rust prelude types, but not macros or functions.
         *
         * Prelude docs: https://doc.rust-lang.org/std/prelude/index.html#prelude-contents
         */
        val preludeScope by lazy {
            arrayOf(
                // Rust 1.0
                "Copy" to std.resolve("marker::Copy"),
                "Send" to Send,
                "Sized" to std.resolve("marker::Sized"),
                "Sync" to Sync,
                "Unpin" to std.resolve("marker::Unpin"),
                "Drop" to std.resolve("ops::Drop"),
                "Fn" to std.resolve("ops::Fn"),
                "FnMut" to std.resolve("ops::FnMut"),
                "FnOnce" to std.resolve("ops::FnOnce"),
                "Box" to Box,
                "ToOwned" to std.resolve("borrow::ToOwned"),
                "Clone" to Clone,
                "PartialEq" to std.resolve("cmp::PartialEq"),
                "PartialOrd" to std.resolve("cmp::PartialOrd"),
                "Eq" to Eq,
                "Ord" to Ord,
                "AsRef" to AsRef,
                "AsMut" to std.resolve("convert::AsMut"),
                "Into" to Into,
                "From" to From,
                "Default" to Default,
                "Iterator" to std.resolve("iter::Iterator"),
                "Extend" to std.resolve("iter::Extend"),
                "IntoIterator" to std.resolve("iter::IntoIterator"),
                "DoubleEndedIterator" to std.resolve("iter::DoubleEndedIterator"),
                "ExactSizeIterator" to std.resolve("iter::ExactSizeIterator"),
                "Option" to Option,
                "Some" to Option.resolve("Some"),
                "None" to Option.resolve("None"),
                "Result" to std.resolve("result::Result"),
                "Ok" to std.resolve("result::Result::Ok"),
                "Err" to std.resolve("result::Result::Err"),
                "String" to String,
                "ToString" to std.resolve("string::ToString"),
                "Vec" to Vec,
                // 2021 Edition
                "TryFrom" to std.resolve("convert::TryFrom"),
                "TryInto" to std.resolve("convert::TryInto"),
                "FromIterator" to std.resolve("iter::FromIterator"),
            )
        }

        // stdlib types
        val std = RuntimeType("::std")
        val stdCmp = std.resolve("cmp")
        val stdFmt = std.resolve("fmt")
        val stdConvert = std.resolve("convert")
        val Arc = std.resolve("sync::Arc")
        val AsRef = stdConvert.resolve("AsRef")
        val Bool = std.resolve("primitive::bool")
        val Box = std.resolve("boxed::Box")
        val ByteSlab = std.resolve("vec::Vec<u8>")
        val Clone = std.resolve("clone::Clone")
        val Cow = std.resolve("borrow::Cow")
        val Debug = stdFmt.resolve("Debug")
        val Default = std.resolve("default::Default")
        val Display = stdFmt.resolve("Display")
        val Eq = stdCmp.resolve("Eq")
        val From = stdConvert.resolve("From")
        val Hash = std.resolve("hash::Hash")
        val HashMap = std.resolve("collections::HashMap")
        val Into = stdConvert.resolve("Into")
        val Option = std.resolve("option::Option")
        val Ord = stdCmp.resolve("Ord")
        val PartialEq = stdCmp.resolve("PartialEq")
        val PartialOrd = stdCmp.resolve("PartialOrd")
        val Phantom = std.resolve("marker::PhantomData")
        val Send = std.resolve("marker::Send")
        val StdError = std.resolve("error::Error")
        val String = std.resolve("string::String")
        val Sync = std.resolve("marker::Sync")
        val TryFrom = stdConvert.resolve("TryFrom")
        val U64 = std.resolve("primitive::u64")
        val Vec = std.resolve("vec::Vec")

        // primitive types
        val StaticStr = RuntimeType("&'static str")

        // external cargo dependency types
        val Bytes = CargoDependency.Bytes.toType().resolve("Bytes")
        val Http = CargoDependency.Http.toType()
        val HttpBody = CargoDependency.HttpBody.toType()
        val HttpHeaderMap = Http.resolve("HeaderMap")
        val HttpRequest = Http.resolve("Request")
        val HttpRequestBuilder = Http.resolve("request::Builder")
        val HttpResponse = Http.resolve("Response")
        val HttpResponseBuilder = Http.resolve("response::Builder")
        val Hyper = CargoDependency.Hyper.toType()
        val LazyStatic = CargoDependency.LazyStatic.toType()
        val Md5 = CargoDependency.Md5.toType()
        val OnceCell = CargoDependency.OnceCell.toType()
        val PercentEncoding = CargoDependency.PercentEncoding.toType()
        val PrettyAssertions = CargoDependency.PrettyAssertions.toType()
        val Regex = CargoDependency.Regex.toType()
<<<<<<< HEAD
        val Serde= CargoDependency.Serde.toType()
        val SerdeDeserialize = Serde.resolve("Deserialize")
        val SerdeSerialize = Serde.resolve("Serialize")
=======
        val RegexLite = CargoDependency.RegexLite.toType()
>>>>>>> 837565b9
        val Tokio = CargoDependency.Tokio.toType()
        val TokioStream = CargoDependency.TokioStream.toType()
        val Tower = CargoDependency.Tower.toType()
        val Tracing = CargoDependency.Tracing.toType()
        val TracingTest = CargoDependency.TracingTest.toType()

        // codegen types
        val ConstrainedTrait = RuntimeType("crate::constrained::Constrained", InlineDependency.constrained())
        val MaybeConstrained = RuntimeType("crate::constrained::MaybeConstrained", InlineDependency.constrained())

        // smithy runtime types
        fun smithyAsync(runtimeConfig: RuntimeConfig) = CargoDependency.smithyAsync(runtimeConfig).toType()
<<<<<<< HEAD
        fun smithyCbor(runtimeConfig: RuntimeConfig) = CargoDependency.smithyCbor(runtimeConfig).toType()
=======

>>>>>>> 837565b9
        fun smithyChecksums(runtimeConfig: RuntimeConfig) = CargoDependency.smithyChecksums(runtimeConfig).toType()

        fun smithyEventStream(runtimeConfig: RuntimeConfig) = CargoDependency.smithyEventStream(runtimeConfig).toType()

        fun smithyHttp(runtimeConfig: RuntimeConfig) = CargoDependency.smithyHttp(runtimeConfig).toType()

        fun smithyJson(runtimeConfig: RuntimeConfig) = CargoDependency.smithyJson(runtimeConfig).toType()

        fun smithyQuery(runtimeConfig: RuntimeConfig) = CargoDependency.smithyQuery(runtimeConfig).toType()

        fun smithyRuntime(runtimeConfig: RuntimeConfig) = CargoDependency.smithyRuntime(runtimeConfig).toType()

        fun smithyRuntimeApi(runtimeConfig: RuntimeConfig) = CargoDependency.smithyRuntimeApi(runtimeConfig).toType()

        fun smithyRuntimeApiClient(runtimeConfig: RuntimeConfig) =
            CargoDependency.smithyRuntimeApiClient(runtimeConfig).toType()

        fun smithyTypes(runtimeConfig: RuntimeConfig) = CargoDependency.smithyTypes(runtimeConfig).toType()

        fun smithyXml(runtimeConfig: RuntimeConfig) = CargoDependency.smithyXml(runtimeConfig).toType()

        private fun smithyProtocolTest(runtimeConfig: RuntimeConfig) =
            CargoDependency.smithyProtocolTestHelpers(runtimeConfig).toType()

        // smithy runtime type members
        fun base64Decode(runtimeConfig: RuntimeConfig): RuntimeType =
            smithyTypes(runtimeConfig).resolve("base64::decode")

        fun base64Encode(runtimeConfig: RuntimeConfig): RuntimeType =
            smithyTypes(runtimeConfig).resolve("base64::encode")

        fun configBag(runtimeConfig: RuntimeConfig): RuntimeType =
            smithyTypes(runtimeConfig).resolve("config_bag::ConfigBag")

        fun runtimeComponents(runtimeConfig: RuntimeConfig) =
            smithyRuntimeApiClient(runtimeConfig).resolve("client::runtime_components::RuntimeComponents")

        fun runtimeComponentsBuilder(runtimeConfig: RuntimeConfig) =
            smithyRuntimeApiClient(runtimeConfig).resolve("client::runtime_components::RuntimeComponentsBuilder")

        fun runtimePlugins(runtimeConfig: RuntimeConfig): RuntimeType =
            smithyRuntimeApiClient(runtimeConfig).resolve("client::runtime_plugin::RuntimePlugins")

        fun runtimePlugin(runtimeConfig: RuntimeConfig) =
            smithyRuntimeApiClient(runtimeConfig).resolve("client::runtime_plugin::RuntimePlugin")

        fun sharedRuntimePlugin(runtimeConfig: RuntimeConfig) =
            smithyRuntimeApiClient(runtimeConfig).resolve("client::runtime_plugin::SharedRuntimePlugin")

        fun boxError(runtimeConfig: RuntimeConfig): RuntimeType =
            smithyRuntimeApi(runtimeConfig).resolve("box_error::BoxError")

        fun sdkError(runtimeConfig: RuntimeConfig): RuntimeType =
            smithyRuntimeApiClient(runtimeConfig).resolve("client::result::SdkError")

        fun intercept(runtimeConfig: RuntimeConfig): RuntimeType =
            smithyRuntimeApiClient(runtimeConfig).resolve("client::interceptors::Intercept")

        fun interceptorContext(runtimeConfig: RuntimeConfig): RuntimeType =
            smithyRuntimeApiClient(runtimeConfig).resolve("client::interceptors::context::InterceptorContext")

        fun sharedInterceptor(runtimeConfig: RuntimeConfig): RuntimeType =
            smithyRuntimeApiClient(runtimeConfig).resolve("client::interceptors::SharedInterceptor")

        fun afterDeserializationInterceptorContextRef(runtimeConfig: RuntimeConfig): RuntimeType =
            smithyRuntimeApiClient(runtimeConfig).resolve("client::interceptors::context::AfterDeserializationInterceptorContextRef")

        fun beforeSerializationInterceptorContextRef(runtimeConfig: RuntimeConfig): RuntimeType =
            smithyRuntimeApiClient(runtimeConfig).resolve("client::interceptors::context::BeforeSerializationInterceptorContextRef")

        fun beforeSerializationInterceptorContextMut(runtimeConfig: RuntimeConfig): RuntimeType =
            smithyRuntimeApiClient(runtimeConfig).resolve("client::interceptors::context::BeforeSerializationInterceptorContextMut")

        fun beforeDeserializationInterceptorContextRef(runtimeConfig: RuntimeConfig): RuntimeType =
            smithyRuntimeApiClient(runtimeConfig).resolve("client::interceptors::context::BeforeDeserializationInterceptorContextRef")

        fun beforeDeserializationInterceptorContextMut(runtimeConfig: RuntimeConfig): RuntimeType =
            smithyRuntimeApiClient(runtimeConfig).resolve("client::interceptors::context::BeforeDeserializationInterceptorContextMut")

        fun beforeTransmitInterceptorContextRef(runtimeConfig: RuntimeConfig): RuntimeType =
            smithyRuntimeApiClient(runtimeConfig).resolve("client::interceptors::context::BeforeTransmitInterceptorContextRef")

        fun beforeTransmitInterceptorContextMut(runtimeConfig: RuntimeConfig): RuntimeType =
            smithyRuntimeApiClient(runtimeConfig).resolve("client::interceptors::context::BeforeTransmitInterceptorContextMut")

        fun finalizerInterceptorContextRef(runtimeConfig: RuntimeConfig): RuntimeType =
            smithyRuntimeApiClient(runtimeConfig).resolve("client::interceptors::context::FinalizerInterceptorContextRef")

        fun finalizerInterceptorContextMut(runtimeConfig: RuntimeConfig): RuntimeType =
            smithyRuntimeApiClient(runtimeConfig).resolve("client::interceptors::context::FinalizerInterceptorContextMut")

        fun headers(runtimeConfig: RuntimeConfig): RuntimeType =
            smithyRuntimeApi(runtimeConfig).resolve("http::Headers")

        fun blob(runtimeConfig: RuntimeConfig) = smithyTypes(runtimeConfig).resolve("Blob")

        fun byteStream(runtimeConfig: RuntimeConfig) = smithyTypes(runtimeConfig).resolve("byte_stream::ByteStream")

        fun dateTime(runtimeConfig: RuntimeConfig) = smithyTypes(runtimeConfig).resolve("DateTime")

        fun document(runtimeConfig: RuntimeConfig): RuntimeType = smithyTypes(runtimeConfig).resolve("Document")

        fun format(runtimeConfig: RuntimeConfig) = smithyTypes(runtimeConfig).resolve("date_time::Format")

        fun retryErrorKind(runtimeConfig: RuntimeConfig) = smithyTypes(runtimeConfig).resolve("retry::ErrorKind")

        fun eventStreamReceiver(runtimeConfig: RuntimeConfig): RuntimeType =
            smithyHttp(runtimeConfig).resolve("event_stream::Receiver")

        fun eventReceiver(runtimeConfig: RuntimeConfig) =
            forInlineDependency(InlineDependency.eventReceiver(runtimeConfig)).resolve("EventReceiver")

        fun eventStreamSender(runtimeConfig: RuntimeConfig): RuntimeType =
            smithyHttp(runtimeConfig).resolve("event_stream::EventStreamSender")

        fun futuresStreamCompatByteStream(runtimeConfig: RuntimeConfig): RuntimeType =
            smithyHttp(runtimeConfig).resolve("futures_stream_adapter::FuturesStreamCompatByteStream")

        fun errorMetadata(runtimeConfig: RuntimeConfig) = smithyTypes(runtimeConfig).resolve("error::ErrorMetadata")

        fun errorMetadataBuilder(runtimeConfig: RuntimeConfig) =
            smithyTypes(runtimeConfig).resolve("error::metadata::Builder")

        fun provideErrorMetadataTrait(runtimeConfig: RuntimeConfig) =
            smithyTypes(runtimeConfig).resolve("error::metadata::ProvideErrorMetadata")

        fun jsonErrors(runtimeConfig: RuntimeConfig) = forInlineDependency(InlineDependency.jsonErrors(runtimeConfig))

        fun awsQueryCompatibleErrors(runtimeConfig: RuntimeConfig) =
            forInlineDependency(InlineDependency.awsQueryCompatibleErrors(runtimeConfig))

        fun defaultAuthPlugin(runtimeConfig: RuntimeConfig) =
            RuntimeType.forInlineDependency(InlineDependency.defaultAuthPlugin(runtimeConfig))
                .resolve("DefaultAuthOptionsPlugin")

        fun labelFormat(
            runtimeConfig: RuntimeConfig,
            func: String,
        ) = smithyHttp(runtimeConfig).resolve("label::$func")

        fun operation(runtimeConfig: RuntimeConfig) = smithyHttp(runtimeConfig).resolve("operation::Operation")

        fun protocolTest(
            runtimeConfig: RuntimeConfig,
            func: String,
        ): RuntimeType = smithyProtocolTest(runtimeConfig).resolve(func)

        fun provideErrorKind(runtimeConfig: RuntimeConfig) =
            smithyTypes(runtimeConfig).resolve("retry::ProvideErrorKind")

        fun queryFormat(
            runtimeConfig: RuntimeConfig,
            func: String,
        ) = smithyHttp(runtimeConfig).resolve("query::$func")

        fun sdkBody(runtimeConfig: RuntimeConfig): RuntimeType = smithyTypes(runtimeConfig).resolve("body::SdkBody")

        fun parseTimestampFormat(
            codegenTarget: CodegenTarget,
            runtimeConfig: RuntimeConfig,
            format: TimestampFormatTrait.Format,
        ): RuntimeType {
            val timestampFormat =
                when (format) {
                    TimestampFormatTrait.Format.EPOCH_SECONDS -> "EpochSeconds"
                    // clients allow offsets, servers do nt
                    TimestampFormatTrait.Format.DATE_TIME -> codegenTarget.ifClient { "DateTimeWithOffset" } ?: "DateTime"
                    TimestampFormatTrait.Format.HTTP_DATE -> "HttpDate"
                    TimestampFormatTrait.Format.UNKNOWN -> TODO()
                }

            return smithyTypes(runtimeConfig).resolve("date_time::Format::$timestampFormat")
        }

        fun serializeTimestampFormat(
            runtimeConfig: RuntimeConfig,
            format: TimestampFormatTrait.Format,
        ): RuntimeType {
            val timestampFormat =
                when (format) {
                    TimestampFormatTrait.Format.EPOCH_SECONDS -> "EpochSeconds"
                    // clients allow offsets, servers do not
                    TimestampFormatTrait.Format.DATE_TIME -> "DateTime"
                    TimestampFormatTrait.Format.HTTP_DATE -> "HttpDate"
                    TimestampFormatTrait.Format.UNKNOWN -> TODO()
                }

            return smithyTypes(runtimeConfig).resolve("date_time::Format::$timestampFormat")
        }

        fun captureRequest(runtimeConfig: RuntimeConfig) =
            CargoDependency.smithyRuntimeTestUtil(runtimeConfig).toType()
                .resolve("client::http::test_util::capture_request")

        fun forInlineDependency(inlineDependency: InlineDependency) =
            RuntimeType("crate::${inlineDependency.name}", inlineDependency)

        fun forInlineFun(
            name: String,
            module: RustModule,
            func: Writable,
        ) = RuntimeType(
            "${module.fullyQualifiedPath()}::$name",
            dependency = InlineDependency(name, module, listOf(), func),
        )

        // inlinable types
        fun ec2QueryErrors(runtimeConfig: RuntimeConfig) =
            forInlineDependency(InlineDependency.ec2QueryErrors(runtimeConfig))

        fun wrappedXmlErrors(runtimeConfig: RuntimeConfig) =
            forInlineDependency(InlineDependency.wrappedXmlErrors(runtimeConfig))

        fun unwrappedXmlErrors(runtimeConfig: RuntimeConfig) =
            forInlineDependency(InlineDependency.unwrappedXmlErrors(runtimeConfig))

        fun idempotencyToken(runtimeConfig: RuntimeConfig) =
            forInlineDependency(InlineDependency.idempotencyToken(runtimeConfig))
    }
}<|MERGE_RESOLUTION|>--- conflicted
+++ resolved
@@ -290,13 +290,10 @@
         val PercentEncoding = CargoDependency.PercentEncoding.toType()
         val PrettyAssertions = CargoDependency.PrettyAssertions.toType()
         val Regex = CargoDependency.Regex.toType()
-<<<<<<< HEAD
         val Serde= CargoDependency.Serde.toType()
         val SerdeDeserialize = Serde.resolve("Deserialize")
         val SerdeSerialize = Serde.resolve("Serialize")
-=======
         val RegexLite = CargoDependency.RegexLite.toType()
->>>>>>> 837565b9
         val Tokio = CargoDependency.Tokio.toType()
         val TokioStream = CargoDependency.TokioStream.toType()
         val Tower = CargoDependency.Tower.toType()
@@ -309,11 +306,9 @@
 
         // smithy runtime types
         fun smithyAsync(runtimeConfig: RuntimeConfig) = CargoDependency.smithyAsync(runtimeConfig).toType()
-<<<<<<< HEAD
+
         fun smithyCbor(runtimeConfig: RuntimeConfig) = CargoDependency.smithyCbor(runtimeConfig).toType()
-=======
-
->>>>>>> 837565b9
+
         fun smithyChecksums(runtimeConfig: RuntimeConfig) = CargoDependency.smithyChecksums(runtimeConfig).toType()
 
         fun smithyEventStream(runtimeConfig: RuntimeConfig) = CargoDependency.smithyEventStream(runtimeConfig).toType()
