--- conflicted
+++ resolved
@@ -325,11 +325,7 @@
                 pub fn $fnName(
                     #{AllowUnusedVariables:W} object: &mut #{JsonObjectWriter},
                     #{AllowUnusedVariables:W} input: &#{StructureSymbol},
-<<<<<<< HEAD
-                ) -> Result<(), #{Error}>  
-=======
                 ) -> Result<(), #{Error}>
->>>>>>> a514793f
                 """,
                 "StructureSymbol" to symbolProvider.toSymbol(context.shape),
                 "AllowUnusedVariables" to allowUnusedVariables,
