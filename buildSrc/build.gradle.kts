/*
 * Copyright Amazon.com, Inc. or its affiliates. All Rights Reserved.
 * SPDX-License-Identifier: Apache-2.0
 */

import org.gradle.api.tasks.testing.logging.TestExceptionFormat
import java.util.Properties

plugins {
    `kotlin-dsl`
}
repositories {
    mavenCentral()
    google()
<<<<<<< HEAD
    mavenLocal()
=======
>>>>>>> e8449bd1
}

// Load properties manually to avoid hard coding smithy version
val props = Properties().apply {
    file("../gradle.properties").inputStream().use { load(it) }
}

val smithyVersion = props["smithyVersion"]

dependencies {
    api("software.amazon.smithy:smithy-codegen-core:$smithyVersion")
    implementation("software.amazon.smithy:smithy-utils:$smithyVersion")
    implementation("software.amazon.smithy:smithy-protocol-test-traits:$smithyVersion")
    implementation("software.amazon.smithy:smithy-aws-traits:$smithyVersion")
    implementation("software.amazon.smithy:smithy-aws-iam-traits:$smithyVersion")
    implementation("software.amazon.smithy:smithy-aws-cloudformation-traits:$smithyVersion")
    implementation(gradleApi())
    implementation("com.moandjiezana.toml:toml4j:0.7.2")
    testImplementation("org.junit.jupiter:junit-jupiter:5.6.1")

    constraints {
        implementation("com.google.code.gson:gson:2.8.9") {
            because("transitive dependency of toml4j has vulnerabilities; this upgrades it to the patched version")
        }
    }
}

tasks.test {
    useJUnitPlatform()
    testLogging {
        events("passed", "skipped", "failed")
        exceptionFormat = TestExceptionFormat.FULL
        showCauses = true
        showExceptions = true
        showStackTraces = true
        showStandardStreams = true
    }
}<|MERGE_RESOLUTION|>--- conflicted
+++ resolved
@@ -12,10 +12,6 @@
 repositories {
     mavenCentral()
     google()
-<<<<<<< HEAD
-    mavenLocal()
-=======
->>>>>>> e8449bd1
 }
 
 // Load properties manually to avoid hard coding smithy version
