#
# Copyright Amazon.com, Inc. or its affiliates. All Rights Reserved.
# SPDX-License-Identifier: Apache-2.0
#

# This is the base Docker build image used by CI

ARG base_image=public.ecr.aws/amazonlinux/amazonlinux:2
ARG rust_stable_version=1.70.0
ARG rust_nightly_version=nightly-2023-05-31

FROM ${base_image} AS bare_base_image
RUN yum -y updateinfo

FROM bare_base_image as musl_toolchain
RUN yum -y install tar gzip gcc make
RUN curl https://musl.libc.org/releases/musl-1.2.3.tar.gz -o musl-1.2.3.tar.gz \
    && ls \
    && tar xvzf musl-1.2.3.tar.gz \
    && (cd musl-1.2.3 && ./configure && make install)

#
# Rust & Tools Installation Stage
#
FROM bare_base_image AS install_rust
ARG rust_stable_version
ARG rust_nightly_version
ENV RUSTUP_HOME=/opt/rustup \
    CARGO_HOME=/opt/cargo \
    PATH=/opt/cargo/bin/:${PATH} \
    CARGO_INCREMENTAL=0
WORKDIR /root
RUN yum -y install \
    autoconf \
    automake \
    binutils \
    ca-certificates \
    curl \
    gcc \
    gcc-c++ \
    git \
    make \
    openssl-devel \
    pkgconfig \
    tar \
    xz && \
    yum clean all
RUN set -eux; \
    if [[ "$(uname -m)" == "aarch64" || "$(uname -m)" == "arm64" ]]; then \
    curl https://static.rust-lang.org/rustup/archive/1.24.3/aarch64-unknown-linux-gnu/rustup-init --output rustup-init; \
    echo "32a1532f7cef072a667bac53f1a5542c99666c4071af0c9549795bbdb2069ec1 rustup-init" | sha256sum --check; \
    else \
    curl https://static.rust-lang.org/rustup/archive/1.24.3/x86_64-unknown-linux-gnu/rustup-init --output rustup-init; \
    echo "3dc5ef50861ee18657f9db2eeb7392f9c2a6c95c90ab41e45ab4ca71476b4338 rustup-init" | sha256sum --check; \
    fi; \
    chmod +x rustup-init; \
    ./rustup-init -y --no-modify-path --profile minimal --default-toolchain ${rust_stable_version}; \
    rm rustup-init; \
    rustup --version; \
    rustup component add rustfmt; \
    rustup component add clippy; \
    rustup toolchain install ${rust_nightly_version} --component clippy; \
    rustup target add x86_64-unknown-linux-musl; \
    rustup target add wasm32-unknown-unknown; \
    rustup target add wasm32-wasi; \
    cargo --version; \
    cargo +${rust_nightly_version} --version;

FROM install_rust AS local_tools
ARG rust_nightly_version
COPY . tools/ci-build
# when `checkout_smithy_rs_tools` is set to true, this commit will be checked out
ARG smithy_rs_commit_hash=main
# If the `checkout_smithy_rs_tools` arg is set to true, then the Dockerfile will acquire the tools
# source code by checking out awslabs/smithy-rs/main rather than copying them from the local directory.
ARG checkout_smithy_rs_tools=false
RUN set -eux; \
    if [[ "${checkout_smithy_rs_tools}" == "true" ]]; then \
    git clone https://github.com/awslabs/smithy-rs.git; \
    cd smithy-rs; \
    git checkout ${smithy_rs_commit_hash}; \
    fi; \
    cargo install --locked --path tools/ci-build/publisher; \
    cargo install --locked --path tools/ci-build/changelogger; \
    cargo install --locked --path tools/ci-build/crate-hasher; \
    cargo install --locked --path tools/ci-build/difftags; \
    cargo install --locked --path tools/ci-build/sdk-lints; \
    cargo install --locked --path tools/ci-build/sdk-versioner; \
    mkdir -p /opt/cargo/git/db; \
    chmod g+rw -R /opt/cargo/git; \
    chmod g+rw -R /opt/cargo/bin; \
    chmod g+rw -R /opt/cargo/registry

FROM install_rust AS cargo_deny
ARG cargo_deny_version=0.13.5
RUN cargo install cargo-deny --locked --version ${cargo_deny_version}

FROM install_rust AS cargo_udeps
ARG cargo_udeps_version=0.1.35
ARG rust_nightly_version
RUN cargo +${rust_nightly_version} install cargo-udeps --locked --version ${cargo_udeps_version}

FROM install_rust AS cargo_hack
ARG cargo_hack_version=0.5.23
RUN cargo install cargo-hack --locked --version ${cargo_hack_version}

FROM install_rust AS cargo_minimal_versions
ARG cargo_minimal_versions_version=0.1.8
RUN cargo install cargo-minimal-versions --locked --version ${cargo_minimal_versions_version}

FROM install_rust AS cargo_check_external_types
ARG cargo_check_external_types_version=0.1.7
RUN cargo install cargo-check-external-types --locked --version ${cargo_check_external_types_version}

FROM install_rust AS maturin
ARG maturin_version=0.14.1
RUN cargo install maturin --locked --version ${maturin_version}

FROM install_rust AS wasm_pack
ARG wasm_pack_version=0.11.0
RUN cargo install wasm-pack --locked --version ${wasm_pack_version}

FROM install_rust AS wasmtime
ARG cargo_wasmtime_version=9.0.1
ARG rust_nightly_version
RUN cargo +${rust_nightly_version} -Z sparse-registry install wasmtime-cli --features="component-model" --locked --version ${cargo_wasmtime_version}

FROM install_rust AS cargo_wasi
ARG cargo_wasi_version=0.1.27
RUN cargo install cargo-wasi --locked --version ${cargo_wasi_version}

FROM install_rust AS cargo_semver_checks
ARG cargo_semver_checks_version=0.20.0
ARG rust_nightly_version
RUN cargo +${rust_nightly_version} -Z sparse-registry install cargo-semver-checks --locked --version ${cargo_semver_checks_version}

FROM install_rust AS cargo_mdbook
ARG cargo_mdbook_version=0.4.30
ARG rust_nightly_version
RUN cargo +${rust_nightly_version} -Z sparse-registry install mdbook --locked --version ${cargo_mdbook_version}

FROM install_rust AS cargo_mdbook_mermaid
ARG cargo_mdbook_mermaid_version=0.12.6
ARG rust_nightly_version
RUN cargo +${rust_nightly_version} -Z sparse-registry install mdbook-mermaid --locked --version ${cargo_mdbook_mermaid_version}

#
# Final image
#
# `clang` needed by SDK examples for `libxlsxwriter-sys`
FROM bare_base_image AS final_image
ARG rust_stable_version
ARG rust_nightly_version
RUN set -eux; \
    yum -y install \
<<<<<<< HEAD
    bc \
    ca-certificates \
    gcc \
    git \
    java-11-amazon-corretto-headless \
    make \
    openssl-devel \
    pkgconfig \
    python3 \
    python3-devel \
    python3-pip \
    shadow-utils; \
=======
        bc \
        ca-certificates \
        clang \
        gcc \
        git \
        java-11-amazon-corretto-headless \
        make \
        openssl-devel \
        pkgconfig \
        python3 \
        python3-devel \
        python3-pip \
        shadow-utils; \
>>>>>>> 83df047f
    yum clean all; \
    rm -rf /var/cache/yum; \
    groupadd build; \
    useradd -m -g build build; \
    chmod 775 /home/build;
COPY --chown=build:build --from=local_tools /opt/cargo /opt/cargo
COPY --chown=build:build --from=cargo_deny /opt/cargo/bin/cargo-deny /opt/cargo/bin/cargo-deny
COPY --chown=build:build --from=cargo_udeps /opt/cargo/bin/cargo-udeps /opt/cargo/bin/cargo-udeps
COPY --chown=build:build --from=cargo_hack /opt/cargo/bin/cargo-hack /opt/cargo/bin/cargo-hack
COPY --chown=build:build --from=cargo_minimal_versions /opt/cargo/bin/cargo-minimal-versions /opt/cargo/bin/cargo-minimal-versions
COPY --chown=build:build --from=cargo_check_external_types /opt/cargo/bin/cargo-check-external-types /opt/cargo/bin/cargo-check-external-types
COPY --chown=build:build --from=maturin /opt/cargo/bin/maturin /opt/cargo/bin/maturin
COPY --chown=build:build --from=wasm_pack /opt/cargo/bin/wasm-pack /opt/cargo/bin/wasm-pack
COPY --chown=build:build --from=wasmtime /opt/cargo/bin/wasmtime /opt/cargo/bin/wasmtime
COPY --chown=build:build --from=cargo_wasi /opt/cargo/bin/cargo-wasi /opt/cargo/bin/cargo-wasi
COPY --chown=build:build --from=install_rust /opt/rustup /opt/rustup
COPY --chown=build:build --from=cargo_semver_checks /opt/cargo/bin/cargo-semver-checks /opt/cargo/bin/cargo-semver-checks
COPY --chown=build:build --from=cargo_mdbook /opt/cargo/bin/mdbook /opt/cargo/bin/mdbook
COPY --chown=build:build --from=cargo_mdbook_mermaid /opt/cargo/bin/mdbook-mermaid /opt/cargo/bin/mdbook-mermaid
COPY --chown=build:build --from=musl_toolchain /usr/local/musl/ /usr/local/musl/
ENV PATH=$PATH:/usr/local/musl/bin/
# TODO(Rust 1.70): The sparse registry config (`CARGO_REGISTRIES_CRATES_IO_PROTOCOL`) can be removed when upgrading to Rust 1.70
ENV PATH=/opt/cargo/bin:$PATH \
    CARGO_HOME=/opt/cargo \
    RUSTUP_HOME=/opt/rustup \
    JAVA_HOME=/usr/lib/jvm/java-11-amazon-corretto.x86_64 \
    GRADLE_USER_HOME=/home/build/.gradle \
    RUST_STABLE_VERSION=${rust_stable_version} \
    RUST_NIGHTLY_VERSION=${rust_nightly_version} \
    CARGO_REGISTRIES_CRATES_IO_PROTOCOL=sparse \
    CARGO_INCREMENTAL=0 \
    RUSTDOCFLAGS="-D warnings" \
    RUSTFLAGS="-D warnings" \
    LANG=en_US.UTF-8 \
    LC_ALL=en_US.UTF-8
# SMITHY_RS_DOCKER_BUILD_IMAGE indicates to build scripts that they are being built inside of the Docker build image.
# This is used primarily by the `build.gradle.kts` files in choosing how to execute build tools. If inside the image,
# they will assume the tools are on the PATH, but if outside of the image, they will `cargo run` the tools.
ENV SMITHY_RS_DOCKER_BUILD_IMAGE=1
RUN pip3 install --no-cache-dir mypy==0.991
WORKDIR /home/build
COPY sanity-test /home/build/sanity-test
# RUSTUP_TOOLCHAIN takes precedence over everything except `+<toolchain>` args. This will allow us to ignore the toolchain
# file during CI, avoiding issues during Rust version upgrades.
ENV RUSTUP_TOOLCHAIN=${rust_stable_version}
RUN /home/build/sanity-test<|MERGE_RESOLUTION|>--- conflicted
+++ resolved
@@ -153,9 +153,9 @@
 ARG rust_nightly_version
 RUN set -eux; \
     yum -y install \
-<<<<<<< HEAD
     bc \
     ca-certificates \
+    clang \
     gcc \
     git \
     java-11-amazon-corretto-headless \
@@ -166,21 +166,6 @@
     python3-devel \
     python3-pip \
     shadow-utils; \
-=======
-        bc \
-        ca-certificates \
-        clang \
-        gcc \
-        git \
-        java-11-amazon-corretto-headless \
-        make \
-        openssl-devel \
-        pkgconfig \
-        python3 \
-        python3-devel \
-        python3-pip \
-        shadow-utils; \
->>>>>>> 83df047f
     yum clean all; \
     rm -rf /var/cache/yum; \
     groupadd build; \
