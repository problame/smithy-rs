/*
 * Copyright Amazon.com, Inc. or its affiliates. All Rights Reserved.
 * SPDX-License-Identifier: Apache-2.0
 */

//! Interceptor context.
//!
//! Interceptors have access to varying pieces of context during the course of an operation.
//!
//! An operation is composed of multiple phases. The initial phase is [`Phase::BeforeSerialization`], which
//! has the original input as context. The next phase is [`Phase::BeforeTransmit`], which has the serialized
//! request as context. Depending on which hook is being called with the dispatch context,
//! the serialized request may or may not be signed (which should be apparent from the hook name).
//! Following the [`Phase::BeforeTransmit`] phase is the [`Phase::BeforeDeserialization`] phase, which has
//! the raw response available as context. Finally, the [`Phase::AfterDeserialization`] phase
//! has both the raw and parsed response available.
//!
//! To summarize:
//! 1. [`Phase::BeforeSerialization`]: Only has the operation input.
//! 2. [`Phase::BeforeTransmit`]: Only has the serialized request.
//! 3. [`Phase::BeforeDeserialization`]: Has the raw response.
//! 3. [`Phase::AfterDeserialization`]: Has the raw response and the parsed response.
//!
//! When implementing hooks, if information from a previous phase is required, then implement
//! an earlier hook to examine that context, and save off any necessary information into the
//! [`ConfigBag`] for later hooks to examine.  Interior mutability is **NOT**
//! recommended for storing request-specific information in your interceptor implementation.
//! Use the [`ConfigBag`] instead.

/// Operation phases.
pub mod phase;
pub mod wrappers;

use crate::client::orchestrator::{HttpRequest, HttpResponse, OrchestratorError};
use aws_smithy_http::result::SdkError;
use aws_smithy_types::config_bag::ConfigBag;
use aws_smithy_types::type_erasure::{TypeErasedBox, TypeErasedError};
use phase::Phase;
use std::{fmt, mem};
use tracing::{error, trace};

pub type Input = TypeErasedBox;
pub type Output = TypeErasedBox;
pub type Error = TypeErasedError;
pub type OutputOrError = Result<Output, OrchestratorError<Error>>;

type Request = HttpRequest;
type Response = HttpResponse;

/// A container for the data currently available to an interceptor.
///
/// Different context is available based on which phase the operation is currently in. For example,
/// context in the [`Phase::BeforeSerialization`] phase won't have a `request` yet since the input hasn't been
/// serialized at that point. But once it gets into the [`Phase::BeforeTransmit`] phase, the `request` will be set.
#[derive(Debug)]
pub struct InterceptorContext<I = Input, O = Output, E = Error>
where
    E: fmt::Debug,
{
    pub(crate) input: Option<I>,
    pub(crate) output_or_error: Option<Result<O, OrchestratorError<E>>>,
    pub(crate) request: Option<Request>,
    pub(crate) response: Option<Response>,
    phase: Phase,
    tainted: bool,
    request_checkpoint: Option<HttpRequest>,
}

impl InterceptorContext<Input, Output, Error> {
    /// Creates a new interceptor context in the [`Phase::BeforeSerialization`] phase.
    pub fn new(input: Input) -> InterceptorContext<Input, Output, Error> {
        InterceptorContext {
            input: Some(input),
            output_or_error: None,
            request: None,
            response: None,
            phase: Phase::BeforeSerialization,
            tainted: false,
            request_checkpoint: None,
        }
    }
}

impl<I, O, E> InterceptorContext<I, O, E>
where
    E: fmt::Debug,
{
    /// Decomposes the context into its constituent parts.
    #[doc(hidden)]
    #[allow(clippy::type_complexity)]
    pub fn into_parts(
        self,
    ) -> (
        Option<I>,
        Option<Result<O, OrchestratorError<E>>>,
        Option<Request>,
        Option<Response>,
    ) {
        (
            self.input,
            self.output_or_error,
            self.request,
            self.response,
        )
    }

    pub fn finalize(self) -> Result<O, SdkError<E, HttpResponse>> {
        let Self {
            output_or_error,
            response,
            phase,
            ..
        } = self;
        output_or_error
            .expect("output_or_error must always be set before finalize is called.")
            .map_err(|error| OrchestratorError::into_sdk_error(error, &phase, response))
    }

    /// Retrieve the input for the operation being invoked.
    pub fn input(&self) -> Option<&I> {
        self.input.as_ref()
    }

    /// Retrieve the input for the operation being invoked.
    pub fn input_mut(&mut self) -> Option<&mut I> {
        self.input.as_mut()
    }

    /// Takes ownership of the input.
    pub fn take_input(&mut self) -> Option<I> {
        self.input.take()
    }

    /// Set the request for the operation being invoked.
    pub fn set_request(&mut self, request: Request) {
        self.request = Some(request);
    }

    /// Retrieve the transmittable request for the operation being invoked.
    /// This will only be available once request marshalling has completed.
    pub fn request(&self) -> Option<&Request> {
        self.request.as_ref()
    }

    /// Retrieve the transmittable request for the operation being invoked.
    /// This will only be available once request marshalling has completed.
    pub fn request_mut(&mut self) -> Option<&mut Request> {
        self.request.as_mut()
    }

    /// Takes ownership of the request.
    pub fn take_request(&mut self) -> Request {
        self.request
            .take()
            .expect("take request once during 'transmit'")
    }

    /// Set the response for the operation being invoked.
    pub fn set_response(&mut self, response: Response) {
        self.response = Some(response);
    }

    /// Returns the response.
    pub fn response(&self) -> Option<&Response> {
        self.response.as_ref()
    }

    /// Returns a mutable reference to the response.
    pub fn response_mut(&mut self) -> Option<&mut Response> {
        self.response.as_mut()
    }

    /// Set the output or error for the operation being invoked.
    pub fn set_output_or_error(&mut self, output: Result<O, OrchestratorError<E>>) {
        self.output_or_error = Some(output);
    }

    /// Returns the deserialized output or error.
    pub fn output_or_error(&self) -> Option<Result<&O, &OrchestratorError<E>>> {
        self.output_or_error.as_ref().map(|res| res.as_ref())
    }

    /// Returns the mutable reference to the deserialized output or error.
    pub fn output_or_error_mut(&mut self) -> Option<&mut Result<O, OrchestratorError<E>>> {
        self.output_or_error.as_mut()
    }

    /// Advance to the Serialization phase.
    #[doc(hidden)]
    pub fn enter_serialization_phase(&mut self) {
        trace!("entering \'serialization\' phase");
        debug_assert!(
            self.phase.is_before_serialization(),
            "called enter_serialization_phase but phase is not before 'serialization'"
        );
        self.phase = Phase::Serialization;
    }

    /// Advance to the BeforeTransmit phase.
    #[doc(hidden)]
    pub fn enter_before_transmit_phase(&mut self) {
        trace!("entering \'before transmit\' phase");
        debug_assert!(
            self.phase.is_serialization(),
            "called enter_before_transmit_phase but phase is not 'serialization'"
        );
        debug_assert!(
            self.input.is_none(),
            "input must be taken before calling enter_before_transmit_phase"
        );
        debug_assert!(
            self.request.is_some(),
            "request must be set before calling enter_before_transmit_phase"
        );
        self.request_checkpoint = try_clone(
            self.request()
                .expect("request is set before calling enter_before_transmit_phase"),
        );
<<<<<<< HEAD
        self.tainted = true;
=======
>>>>>>> 303d99b6
        self.phase = Phase::BeforeTransmit;
    }

    /// Advance to the Transmit phase.
    #[doc(hidden)]
    pub fn enter_transmit_phase(&mut self) {
        trace!("entering \'transmit\' phase");
        debug_assert!(
            self.phase.is_before_transmit(),
            "called enter_transmit_phase but phase is not before transmit"
        );
        self.phase = Phase::Transmit;
    }

    /// Advance to the BeforeDeserialization phase.
    #[doc(hidden)]
    pub fn enter_before_deserialization_phase(&mut self) {
        trace!("entering \'before deserialization\' phase");
        debug_assert!(
            self.phase.is_transmit(),
            "called enter_before_deserialization_phase but phase is not 'transmit'"
        );
        debug_assert!(
            self.request.is_none(),
            "request must be taken before entering the 'before deserialization' phase"
        );
        debug_assert!(
            self.response.is_some(),
            "response must be set to before entering the 'before deserialization' phase"
        );
        self.phase = Phase::BeforeDeserialization;
    }

    /// Advance to the Deserialization phase.
    #[doc(hidden)]
    pub fn enter_deserialization_phase(&mut self) {
        trace!("entering \'deserialization\' phase");
        debug_assert!(
            self.phase.is_before_deserialization(),
            "called enter_deserialization_phase but phase is not 'before deserialization'"
        );
        self.phase = Phase::Deserialization;
    }

    /// Advance to the AfterDeserialization phase.
    #[doc(hidden)]
    pub fn enter_after_deserialization_phase(&mut self) {
        trace!("entering \'after deserialization\' phase");
        debug_assert!(
            self.phase.is_deserialization(),
            "called enter_after_deserialization_phase but phase is not 'deserialization'"
        );
        debug_assert!(
            self.output_or_error.is_some(),
            "output must be set to before entering the 'after deserialization' phase"
        );
        self.phase = Phase::AfterDeserialization;
    }

    /// Set the request checkpoint. This should only be called once, right before entering the retry loop.
    #[doc(hidden)]
    pub fn save_checkpoint(&mut self) {
        trace!("saving request checkpoint...");
        self.request_checkpoint = self.request().and_then(try_clone);
        match self.request_checkpoint.as_ref() {
            Some(_) => trace!("successfully saved request checkpoint"),
            None => trace!("failed to save request checkpoint: request body could not be cloned"),
        }
    }

    /// Returns false if rewinding isn't possible
    #[doc(hidden)]
    pub fn rewind(&mut self, _cfg: &mut ConfigBag) -> RewindResult {
        // If request_checkpoint was never set, but we've already made one attempt,
        // then this is not a retryable request
        if self.request_checkpoint.is_none() && self.tainted {
            return RewindResult::Impossible;
        }

        if !self.tainted {
            // The first call to rewind() happens before the request is ever touched, so we don't need
            // to clone it then. However, the request must be marked as tainted so that subsequent calls
            // to rewind() properly reload the saved request checkpoint.
            self.tainted = true;
            return RewindResult::Unnecessary;
        }

        // Otherwise, rewind to the saved request checkpoint
        // TODO(enableNewSmithyRuntime): Also rewind the ConfigBag
        self.phase = Phase::BeforeTransmit;
        self.request = try_clone(self.request_checkpoint.as_ref().expect("checked above"));
        assert!(
            self.request.is_some(),
            "if the request wasn't cloneable, then we should have already return from this method."
        );
        self.response = None;
        self.output_or_error = None;
        RewindResult::Occurred
    }

    /// Mark this context as failed due to errors during the operation. Any errors already contained
    /// by the context will be replaced by the given error.
    pub fn fail(&mut self, error: OrchestratorError<E>) {
        if !self.is_failed() {
            trace!(
                "orchestrator is transitioning to the 'failure' phase from the '{:?}' phase",
                self.phase
            );
        }
        if let Some(Err(existing_err)) = mem::replace(&mut self.output_or_error, Some(Err(error))) {
            error!("orchestrator context received an error but one was already present; Throwing away previous error: {:?}", existing_err);
        }
    }

    /// Return `true` if this context's `output_or_error` is an error. Otherwise, return `false`.
    pub fn is_failed(&self) -> bool {
        self.output_or_error
            .as_ref()
            .map(Result::is_err)
            .unwrap_or_default()
    }
}

/// The result of attempting to rewind a request.
#[derive(Debug, PartialEq, Eq, Clone, Copy)]
#[doc(hidden)]
pub enum RewindResult {
    /// The request couldn't be rewound because it wasn't cloneable.
    Impossible,
    /// The request wasn't rewound because it was unnecessary.
    Unnecessary,
    /// The request was rewound successfully.
    Occurred,
}

impl fmt::Display for RewindResult {
    fn fmt(&self, f: &mut fmt::Formatter<'_>) -> fmt::Result {
        match self {
            RewindResult::Impossible => write!(
                f,
                "The request couldn't be rewound because it wasn't cloneable."
            ),
            RewindResult::Unnecessary => {
                write!(f, "The request wasn't rewound because it was unnecessary.")
            }
            RewindResult::Occurred => write!(f, "The request was rewound successfully."),
        }
    }
}

fn try_clone(request: &HttpRequest) -> Option<HttpRequest> {
    let cloned_body = request.body().try_clone()?;
    let mut cloned_request = ::http::Request::builder()
        .uri(request.uri().clone())
        .method(request.method());
    *cloned_request
        .headers_mut()
        .expect("builder has not been modified, headers must be valid") = request.headers().clone();
    Some(
        cloned_request
            .body(cloned_body)
            .expect("a clone of a valid request should be a valid request"),
    )
}

#[cfg(test)]
mod tests {
    use super::*;
    use aws_smithy_http::body::SdkBody;
    use aws_smithy_types::type_erasure::TypedBox;
    use http::header::{AUTHORIZATION, CONTENT_LENGTH};
    use http::{HeaderValue, Uri};

    #[test]
    fn test_success_transitions() {
        let input = TypedBox::new("input".to_string()).erase();
        let output = TypedBox::new("output".to_string()).erase();

        let mut context = InterceptorContext::new(input);
        assert_eq!(
            "input",
            context
                .input()
<<<<<<< HEAD
                .map(|i| i.downcast_ref::<String>().unwrap())
=======
                .and_then(|i| i.downcast_ref::<String>())
>>>>>>> 303d99b6
                .unwrap()
        );
        context.input_mut();

        context.enter_serialization_phase();
        let _ = context.take_input();
        context.set_request(http::Request::builder().body(SdkBody::empty()).unwrap());

        context.enter_before_transmit_phase();
        context.request();
        context.request_mut();

        context.enter_transmit_phase();
        let _ = context.take_request();
        context.set_response(http::Response::builder().body(SdkBody::empty()).unwrap());

        context.enter_before_deserialization_phase();
        context.response();
        context.response_mut();

        context.enter_deserialization_phase();
        context.response();
        context.response_mut();
        context.set_output_or_error(Ok(output));

        context.enter_after_deserialization_phase();
        context.response();
        context.response_mut();
        let _ = context.output_or_error();
        let _ = context.output_or_error_mut();

        let output = context.output_or_error.unwrap().expect("success");
        assert_eq!("output", output.downcast_ref::<String>().unwrap());
    }

    #[test]
    fn test_rewind_for_retry() {
        use std::fmt;
        #[derive(Debug)]
        struct Error;
        impl fmt::Display for Error {
            fn fmt(&self, f: &mut fmt::Formatter<'_>) -> fmt::Result {
                f.write_str("don't care")
            }
        }
        impl std::error::Error for Error {}

        let mut cfg = ConfigBag::base();
        let input = TypedBox::new("input".to_string()).erase();
        let output = TypedBox::new("output".to_string()).erase();
        let error = TypedBox::new(Error).erase_error();

        let mut context = InterceptorContext::new(input);
        assert_eq!(
            "input",
            context
                .input()
<<<<<<< HEAD
                .map(|i| i.downcast_ref::<String>().unwrap())
=======
                .and_then(|i| i.downcast_ref::<String>())
>>>>>>> 303d99b6
                .unwrap()
        );

        context.enter_serialization_phase();
        let _ = context.take_input();
        context.set_request(
            http::Request::builder()
                .header("test", "the-original-un-mutated-request")
                .body(SdkBody::empty())
                .unwrap(),
        );
        context.enter_before_transmit_phase();
        context.save_checkpoint();
        assert_eq!(context.rewind(&mut cfg), RewindResult::Unnecessary);
        // Modify the test header post-checkpoint to simulate modifying the request for signing or a mutating interceptor
        context.request_mut().unwrap().headers_mut().remove("test");
        context.request_mut().unwrap().headers_mut().insert(
            "test",
            HeaderValue::from_static("request-modified-after-signing"),
        );

        context.enter_transmit_phase();
        let request = context.take_request();
        assert_eq!(
            "request-modified-after-signing",
            request.headers().get("test").unwrap()
        );
        context.set_response(http::Response::builder().body(SdkBody::empty()).unwrap());

        context.enter_before_deserialization_phase();
        context.enter_deserialization_phase();
        context.set_output_or_error(Err(OrchestratorError::operation(error)));

        assert_eq!(context.rewind(&mut cfg), RewindResult::Occurred);

        // Now after rewinding, the test header should be its original value
        assert_eq!(
            "the-original-un-mutated-request",
            context.request().unwrap().headers().get("test").unwrap()
        );

        context.enter_transmit_phase();
        let _ = context.take_request();
        context.set_response(http::Response::builder().body(SdkBody::empty()).unwrap());

        context.enter_before_deserialization_phase();
        context.enter_deserialization_phase();
        context.set_output_or_error(Ok(output));

        context.enter_after_deserialization_phase();

        let output = context.output_or_error.unwrap().expect("success");
        assert_eq!("output", output.downcast_ref::<String>().unwrap());
    }

    #[test]
    fn try_clone_clones_all_data() {
        let request = ::http::Request::builder()
            .uri(Uri::from_static("https://www.amazon.com"))
            .method("POST")
            .header(CONTENT_LENGTH, 456)
            .header(AUTHORIZATION, "Token: hello")
            .body(SdkBody::from("hello world!"))
            .expect("valid request");
        let cloned = try_clone(&request).expect("request is cloneable");

        assert_eq!(&Uri::from_static("https://www.amazon.com"), cloned.uri());
        assert_eq!("POST", cloned.method());
        assert_eq!(2, cloned.headers().len());
        assert_eq!("Token: hello", cloned.headers().get(AUTHORIZATION).unwrap(),);
        assert_eq!("456", cloned.headers().get(CONTENT_LENGTH).unwrap());
        assert_eq!("hello world!".as_bytes(), cloned.body().bytes().unwrap());
    }
}<|MERGE_RESOLUTION|>--- conflicted
+++ resolved
@@ -216,10 +216,6 @@
             self.request()
                 .expect("request is set before calling enter_before_transmit_phase"),
         );
-<<<<<<< HEAD
-        self.tainted = true;
-=======
->>>>>>> 303d99b6
         self.phase = Phase::BeforeTransmit;
     }
 
@@ -403,11 +399,7 @@
             "input",
             context
                 .input()
-<<<<<<< HEAD
-                .map(|i| i.downcast_ref::<String>().unwrap())
-=======
                 .and_then(|i| i.downcast_ref::<String>())
->>>>>>> 303d99b6
                 .unwrap()
         );
         context.input_mut();
@@ -465,11 +457,7 @@
             "input",
             context
                 .input()
-<<<<<<< HEAD
-                .map(|i| i.downcast_ref::<String>().unwrap())
-=======
                 .and_then(|i| i.downcast_ref::<String>())
->>>>>>> 303d99b6
                 .unwrap()
         );
 
